"""
RAG (Retrieval-Augmented Generation) API Routes

This module provides comprehensive FastAPI endpoints for RAG functionality including
document embedding, querying, chat interface, and document management.
"""

import logging
import os
import base64
from datetime import datetime
from typing import Dict, List, Optional, Any
from uuid import uuid4

from fastapi import APIRouter, HTTPException, Depends, UploadFile, File, Form, Query, status, BackgroundTasks
from fastapi.responses import JSONResponse
import asyncio
try:
    # Try Pydantic v2 first
    from pydantic import BaseModel, Field, field_validator as validator
except ImportError:
    # Fall back to Pydantic v1
    from pydantic import BaseModel, Field, validator

from app.config import get_settings
from app.services.llamaindex_service import LlamaIndexService
from app.services.real_embeddings_service import RealEmbeddingsService
from app.services.advanced_search_service import QueryType, SearchOperator
from app.services.product_creation_service import ProductCreationService
from app.services.job_recovery_service import JobRecoveryService
from app.services.checkpoint_recovery_service import checkpoint_recovery_service, ProcessingStage
from app.services.supabase_client import get_supabase_client
from app.services.ai_model_tracker import AIModelTracker
from app.services.focused_product_extractor import get_focused_product_extractor
from app.services.product_relationship_service import ProductRelationshipService
<<<<<<< HEAD
from app.services.search_prompt_service import SearchPromptService
=======
>>>>>>> ef122ede
from app.utils.logging import PDFProcessingLogger

logger = logging.getLogger(__name__)

# Initialize router
router = APIRouter(prefix="/api/rag", tags=["RAG"])

# Job storage for async processing (in-memory cache)
job_storage: Dict[str, Dict[str, Any]] = {}

# Job recovery service (initialized on startup)
job_recovery_service: Optional[JobRecoveryService] = None


async def initialize_job_recovery():
    """
    Initialize job recovery service and mark any interrupted jobs.
    This should be called on application startup.
    """
    global job_recovery_service

    try:
        logger.info("🔄 Initializing job recovery service...")

        supabase_client = get_supabase_client()
        job_recovery_service = JobRecoveryService(supabase_client)

        # Mark all processing jobs as interrupted (they were interrupted by restart)
        interrupted_count = await job_recovery_service.mark_all_processing_as_interrupted(
            reason="Service restart detected"
        )

        if interrupted_count > 0:
            logger.warning(f"🛑 Marked {interrupted_count} jobs as interrupted due to service restart")

        # Get statistics
        stats = await job_recovery_service.get_job_statistics()
        logger.info(f"📊 Job statistics: {stats}")

        # Cleanup old jobs (older than 7 days)
        cleaned = await job_recovery_service.cleanup_old_jobs(days=7)
        if cleaned > 0:
            logger.info(f"🧹 Cleaned up {cleaned} old jobs")

        logger.info("✅ Job recovery service initialized successfully")

    except Exception as e:
        logger.error(f"❌ Failed to initialize job recovery service: {e}", exc_info=True)
        # Don't fail startup if job recovery fails
        job_recovery_service = None

# Pydantic models for request/response validation
class DocumentUploadRequest(BaseModel):
    """Request model for document upload and processing."""
    title: Optional[str] = Field(None, description="Document title")
    description: Optional[str] = Field(None, description="Document description")
    tags: Optional[List[str]] = Field(default_factory=list, description="Document tags")
    chunk_size: Optional[int] = Field(1000, ge=100, le=4000, description="Chunk size for processing")
    chunk_overlap: Optional[int] = Field(200, ge=0, le=1000, description="Chunk overlap")
    enable_embedding: bool = Field(True, description="Enable automatic embedding generation")

    # NEW: Consolidated upload parameters
    processing_mode: Optional[str] = Field(
        "standard",
        description="Processing mode: 'quick' (extract only), 'standard' (full RAG), 'deep' (complete analysis)"
    )
    categories: Optional[str] = Field(
        "all",
        description="Categories to extract: 'products', 'certificates', 'logos', 'specifications', 'all', 'extract_only'. Comma-separated."
    )
    file_url: Optional[str] = Field(
        None,
        description="URL to download PDF from (alternative to file upload)"
    )
    discovery_model: Optional[str] = Field(
        "claude",
        description="AI model for discovery: 'claude' (default), 'gpt', 'haiku'"
    )
    enable_prompt_enhancement: bool = Field(
        True,
        description="Enable AI prompt enhancement with admin customizations"
    )
    agent_prompt: Optional[str] = Field(
        None,
        description="Natural language instruction (e.g., 'extract products', 'search for NOVA')"
    )
    workspace_id: Optional[str] = Field(
        "ffafc28b-1b8b-4b0d-b226-9f9a6154004e",
        description="Workspace ID"
    )

class DocumentUploadResponse(BaseModel):
    """Response model for document upload."""
    document_id: str = Field(..., description="Unique document identifier")
    title: str = Field(..., description="Document title")
    status: str = Field(..., description="Processing status")
    chunks_created: int = Field(..., description="Number of chunks created")
    embeddings_generated: bool = Field(..., description="Whether embeddings were generated")
    processing_time: float = Field(..., description="Processing time in seconds")
    message: str = Field(..., description="Status message")

class QueryRequest(BaseModel):
    """Request model for RAG queries."""
    query: str = Field(..., min_length=1, max_length=2000, description="Query text")
    top_k: Optional[int] = Field(5, ge=1, le=20, description="Number of top results to retrieve")
    similarity_threshold: Optional[float] = Field(0.7, ge=0.0, le=1.0, description="Similarity threshold")
    include_metadata: bool = Field(True, description="Include document metadata in response")
    enable_reranking: bool = Field(True, description="Enable result reranking")
    document_ids: Optional[List[str]] = Field(None, description="Filter by specific document IDs")

class QueryResponse(BaseModel):
    """Response model for RAG queries."""
    query: str = Field(..., description="Original query")
    answer: str = Field(..., description="Generated answer")
    sources: List[Dict[str, Any]] = Field(..., description="Source documents and chunks")
    confidence_score: float = Field(..., description="Confidence score for the answer")
    processing_time: float = Field(..., description="Query processing time in seconds")
    retrieved_chunks: int = Field(..., description="Number of chunks retrieved")

class ChatRequest(BaseModel):
    """Request model for conversational RAG."""
    message: str = Field(..., min_length=1, max_length=2000, description="Chat message")
    conversation_id: Optional[str] = Field(None, description="Conversation ID for context")
    top_k: Optional[int] = Field(5, ge=1, le=20, description="Number of context chunks to retrieve")
    include_history: bool = Field(True, description="Include conversation history in context")
    document_ids: Optional[List[str]] = Field(None, description="Filter by specific document IDs")

class ChatResponse(BaseModel):
    """Response model for conversational RAG."""
    message: str = Field(..., description="Original message")
    response: str = Field(..., description="AI response")
    conversation_id: str = Field(..., description="Conversation ID")
    sources: List[Dict[str, Any]] = Field(..., description="Source documents used")
    processing_time: float = Field(..., description="Response generation time")

class SearchRequest(BaseModel):
    """Request model for semantic search."""
    query: str = Field(..., min_length=1, max_length=1000, description="Search query")
    search_type: str = Field("semantic", pattern="^(semantic|hybrid|keyword)$", description="Search type")
    top_k: Optional[int] = Field(10, ge=1, le=50, description="Number of results to return")
    similarity_threshold: Optional[float] = Field(0.6, ge=0.0, le=1.0, description="Similarity threshold")
    document_ids: Optional[List[str]] = Field(None, description="Filter by document IDs")
    include_content: bool = Field(True, description="Include chunk content in results")
<<<<<<< HEAD
    workspace_id: str = Field(..., description="Workspace ID for scoped search")
    include_related_products: bool = Field(True, description="Include related products in results")
    related_products_limit: int = Field(3, ge=1, le=10, description="Max related products per result")
    use_search_prompts: bool = Field(True, description="Apply admin-configured search prompts")
    custom_formatting_prompt: Optional[str] = Field(None, description="Custom formatting prompt (overrides default)")
=======
    workspace_id: str = Field(..., description="Workspace ID for scoped search and related products")
    include_related_products: bool = Field(True, description="Include related products in results")
    related_products_limit: int = Field(3, ge=1, le=10, description="Max related products per result")
>>>>>>> ef122ede

class SearchResponse(BaseModel):
    """Response model for semantic search."""
    query: str = Field(..., description="Original search query")
    enhanced_query: Optional[str] = Field(None, description="Enhanced query (if prompts applied)")
    results: List[Dict[str, Any]] = Field(..., description="Search results")
    total_results: int = Field(..., description="Total number of results")
    search_type: str = Field(..., description="Type of search performed")
    processing_time: float = Field(..., description="Search processing time")
    search_metadata: Optional[Dict[str, Any]] = Field(None, description="Search metadata (prompts applied, etc.)")

class DocumentListResponse(BaseModel):
    """Response model for document listing."""
    documents: List[Dict[str, Any]] = Field(..., description="List of documents")
    total_count: int = Field(..., description="Total number of documents")
    page: int = Field(..., description="Current page number")
    page_size: int = Field(..., description="Page size")

class HealthCheckResponse(BaseModel):
    """Response model for RAG health check."""
    status: str = Field(..., description="Health status")
    services: Dict[str, Dict[str, Any]] = Field(..., description="Service health details")
    timestamp: str = Field(..., description="Health check timestamp")

# Advanced Search Models for Phase 7 Features
class MMRSearchRequest(BaseModel):
    """Request model for MMR (Maximal Marginal Relevance) search."""
    query: str = Field(..., min_length=1, max_length=2000, description="Search query")
    top_k: Optional[int] = Field(10, ge=1, le=50, description="Number of initial results to retrieve")
    diversity_threshold: Optional[float] = Field(0.7, ge=0.0, le=1.0, description="MMR diversity threshold")
    lambda_param: Optional[float] = Field(0.5, ge=0.0, le=1.0, description="MMR lambda parameter for relevance vs diversity balance")
    document_ids: Optional[List[str]] = Field(None, description="Filter by specific document IDs")
    include_metadata: bool = Field(True, description="Include document metadata in response")

class MMRSearchResponse(BaseModel):
    """Response model for MMR search."""
    query: str = Field(..., description="Original search query")
    results: List[Dict[str, Any]] = Field(..., description="MMR search results with diversity scores")
    total_results: int = Field(..., description="Total number of results")
    diversity_score: float = Field(..., description="Overall diversity score of results")
    processing_time: float = Field(..., description="Search processing time in seconds")

class AdvancedQueryRequest(BaseModel):
    """Request model for advanced query with optimization."""
    query: str = Field(..., min_length=1, max_length=2000, description="Query text")
    query_type: str = Field("semantic", pattern="^(factual|analytical|conversational|boolean|fuzzy|semantic)$", description="Type of query")
    top_k: Optional[int] = Field(10, ge=1, le=50, description="Number of results to retrieve")
    enable_expansion: bool = Field(True, description="Enable query expansion")
    enable_rewriting: bool = Field(True, description="Enable query rewriting")
    similarity_threshold: Optional[float] = Field(0.6, ge=0.0, le=1.0, description="Similarity threshold")
    document_ids: Optional[List[str]] = Field(None, description="Filter by specific document IDs")
    metadata_filters: Optional[Dict[str, Any]] = Field(None, description="Metadata-based filters")
    search_operator: str = Field("AND", pattern="^(AND|OR|NOT)$", description="Search operator for multiple terms")

class AdvancedQueryResponse(BaseModel):
    """Response model for advanced query."""
    original_query: str = Field(..., description="Original query text")
    optimized_query: str = Field(..., description="Optimized/expanded query")
    query_type: str = Field(..., description="Type of query processed")
    results: List[Dict[str, Any]] = Field(..., description="Search results with relevance scores")
    total_results: int = Field(..., description="Total number of results")
    expansion_terms: List[str] = Field(..., description="Terms added during query expansion")
    processing_time: float = Field(..., description="Query processing time in seconds")
    confidence_score: float = Field(..., description="Overall confidence score")

# Dependency functions
async def get_llamaindex_service() -> LlamaIndexService:
    """Get LlamaIndex service instance."""
    from app.main import app
    if not hasattr(app.state, 'llamaindex_service') or app.state.llamaindex_service is None:
        raise HTTPException(
            status_code=status.HTTP_503_SERVICE_UNAVAILABLE,
            detail="LlamaIndex service is not available"
        )
    return app.state.llamaindex_service

async def get_embedding_service() -> RealEmbeddingsService:
    """Get embedding service instance."""
    try:
        supabase_client = get_supabase_client()
        return RealEmbeddingsService(supabase_client=supabase_client)
    except Exception as e:
        logger.error(f"Failed to initialize embedding service: {e}")
        raise HTTPException(
            status_code=status.HTTP_503_SERVICE_UNAVAILABLE,
            detail="Embedding service is not available"
        )

# API Endpoints

# ============================================================================
# CONSOLIDATED UPLOAD ENDPOINT - Replaces all upload endpoints
# ============================================================================

@router.post("/documents/upload")
async def upload_document(
    background_tasks: BackgroundTasks,
    file: Optional[UploadFile] = File(None, description="PDF file to upload (required unless file_url is provided)"),

    # Basic metadata
    title: Optional[str] = Form(None, description="Document title"),
    description: Optional[str] = Form(None, description="Document description"),
    tags: Optional[str] = Form(None, description="Comma-separated tags"),

    # NEW: Processing mode parameter
    processing_mode: str = Form(
        "standard",
        description="Processing mode: 'quick' (extract only), 'standard' (full RAG), 'deep' (complete analysis)"
    ),

    # NEW: Category-based extraction
    categories: str = Form(
        "all",
        description="Categories to extract: 'products', 'certificates', 'logos', 'specifications', 'all', 'extract_only'. Comma-separated."
    ),

    # NEW: URL-based upload
    file_url: Optional[str] = Form(
        None,
        description="URL to download PDF from (alternative to file upload)"
    ),

    # Discovery settings
    discovery_model: str = Form(
        "claude",
        description="AI model for discovery: 'claude' (default), 'gpt', 'haiku'"
    ),

    # Processing settings
    chunk_size: int = Form(1000, ge=100, le=4000, description="Chunk size for text processing"),
    chunk_overlap: int = Form(200, ge=0, le=1000, description="Chunk overlap"),

    # Prompt enhancement
    enable_prompt_enhancement: bool = Form(
        True,
        description="Enable AI prompt enhancement with admin customizations"
    ),

    # Agent prompt - Optional natural language instruction
    agent_prompt: Optional[str] = Form(
        None,
        description="Natural language instruction (e.g., 'extract products', 'search for NOVA')"
    ),

    # Workspace
    workspace_id: str = Form(
        "ffafc28b-1b8b-4b0d-b226-9f9a6154004e",
        description="Workspace ID"
    )
):
    """
    **🎯 CONSOLIDATED UPLOAD ENDPOINT - Single Entry Point for All Upload Scenarios**

    This endpoint replaces:
    - `/api/documents/process` (simple extraction)
    - `/api/documents/process-url` (URL processing)
    - `/api/documents/upload` (old unified upload)

    ## 📋 Processing Modes

    ### Quick Mode (`processing_mode="quick"`)
    - Fast extraction without RAG
    - No embeddings generated
    - No product discovery
    - Use for: Simple text/image extraction

    ### Standard Mode (`processing_mode="standard"`) - DEFAULT
    - Full RAG pipeline
    - Text embeddings generated
    - Product discovery and extraction
    - Use for: Normal document processing

    ### Deep Mode (`processing_mode="deep"`)
    - Complete analysis with all AI models
    - Image embeddings (CLIP)
    - Advanced product enrichment
    - Quality validation
    - Use for: High-quality catalog processing

    ## 🎨 Category-Based Extraction

    Control what gets extracted:
    - `categories="products"` - Extract only products
    - `categories="certificates"` - Extract only certificates
    - `categories="products,certificates"` - Extract multiple categories
    - `categories="all"` - Extract everything (default)
    - `categories="extract_only"` - Just extract text/images, no categorization

    ## 🌐 URL Processing

    Upload from URL instead of file:
    - Set `file_url="https://example.com/catalog.pdf"`
    - Leave `file` parameter empty
    - System downloads and processes automatically

    ## 🤖 AI Model Selection

    Choose discovery model:
    - `discovery_model="claude"` - Claude Sonnet 4.5 (best quality, default)
    - `discovery_model="gpt"` - GPT-5 (fast, good quality)
    - `discovery_model="haiku"` - Claude Haiku 4.5 (fastest, lower cost)

    ## 💬 Agent Prompts

    Use natural language instructions:
    - `agent_prompt="extract all products"` - Enhanced with product extraction details
    - `agent_prompt="search for NOVA"` - Enhanced with search context
    - `agent_prompt="find certificates"` - Enhanced with certificate extraction details

    ## 📊 Processing Pipeline

    **Stage 0: Discovery (0-15%)**
    - AI analyzes entire PDF
    - Identifies all content by category
    - Maps images to entities
    - Extracts metadata

    **Stage 1: Extraction (15-30%)**
    - Extracts content for specified categories
    - Filters pages based on discovery results

    **Stage 2: Chunking (30-50%)**
    - Creates semantic chunks
    - Tags chunks with categories
    - Generates text embeddings

    **Stage 3: Image Processing (50-70%)**
    - Processes images for specified categories
    - AI analysis (Llama Vision)
    - Generates image embeddings (CLIP)

    **Stage 4: Entity Creation (70-90%)**
    - Creates products, certificates, logos, specifications
    - Links chunks and images
    - Attaches metadata

    **Stage 5: Quality Enhancement (90-100%)**
    - Async quality validation
    - Advanced embeddings
    - Entity enrichment

    ## 📝 Examples

    ### Simple Extraction (Quick Mode)
    ```bash
    curl -X POST "/api/rag/documents/upload" \\
      -F "file=@document.pdf" \\
      -F "processing_mode=quick" \\
      -F "categories=extract_only"
    ```

    ### Standard Product Extraction
    ```bash
    curl -X POST "/api/rag/documents/upload" \\
      -F "file=@catalog.pdf" \\
      -F "processing_mode=standard" \\
      -F "categories=products"
    ```

    ### Deep Analysis with Multiple Categories
    ```bash
    curl -X POST "/api/rag/documents/upload" \\
      -F "file=@catalog.pdf" \\
      -F "processing_mode=deep" \\
      -F "categories=products,certificates,logos"
    ```

    ### URL Processing
    ```bash
    curl -X POST "/api/rag/documents/upload" \\
      -F "file_url=https://example.com/catalog.pdf" \\
      -F "processing_mode=standard" \\
      -F "categories=all"
    ```

    ### Agent-Driven Extraction
    ```bash
    curl -X POST "/api/rag/documents/upload" \\
      -F "file=@catalog.pdf" \\
      -F "agent_prompt=search for NOVA product" \\
      -F "categories=products"
    ```

    ## ✅ Returns

    Job ID and status URL for monitoring progress.
    Poll `/api/rag/documents/job/{job_id}` for status updates.

    ## 🔄 Migration from Old Endpoints

    **Old:** `POST /api/documents/process`
    **New:** `POST /api/rag/documents/upload` with `processing_mode="quick"`

    **Old:** `POST /api/documents/process-url`
    **New:** `POST /api/rag/documents/upload` with `file_url` parameter

    **Old:** `POST /api/documents/upload`
    **New:** `POST /api/rag/documents/upload` (same endpoint, enhanced parameters)
    """

    try:
        # Validate input: either file or file_url must be provided
        if not file and not file_url:
            raise HTTPException(
                status_code=status.HTTP_400_BAD_REQUEST,
                detail="Either 'file' or 'file_url' must be provided"
            )

        if file and file_url:
            raise HTTPException(
                status_code=status.HTTP_400_BAD_REQUEST,
                detail="Provide either 'file' or 'file_url', not both"
            )

        # Validate processing mode
        valid_modes = ['quick', 'standard', 'deep']
        if processing_mode not in valid_modes:
            raise HTTPException(
                status_code=status.HTTP_400_BAD_REQUEST,
                detail=f"Invalid processing_mode '{processing_mode}'. Valid modes: {', '.join(valid_modes)}"
            )

        # Parse and validate categories
        category_list = [cat.strip() for cat in categories.split(',')]
        valid_categories = ['products', 'certificates', 'logos', 'specifications', 'all', 'extract_only']
        for cat in category_list:
            if cat not in valid_categories:
                raise HTTPException(
                    status_code=status.HTTP_400_BAD_REQUEST,
                    detail=f"Invalid category '{cat}'. Valid categories: {', '.join(valid_categories)}"
                )

        # Expand 'all' to all categories
        if 'all' in category_list:
            category_list = ['products', 'certificates', 'logos', 'specifications']

        # Handle file upload or URL download
        file_content = None
        filename = None

        if file:
            # Validate file
            if not file.filename.lower().endswith('.pdf'):
                raise HTTPException(
                    status_code=status.HTTP_400_BAD_REQUEST,
                    detail="Only PDF files are supported"
                )
            filename = file.filename
            file_content = await file.read()

        elif file_url:
            # Download from URL
            import aiohttp
            import tempfile

            logger.info(f"📥 Downloading PDF from URL: {file_url}")

            try:
                async with aiohttp.ClientSession() as session:
                    async with session.get(file_url, timeout=aiohttp.ClientTimeout(total=60)) as response:
                        if response.status != 200:
                            raise HTTPException(
                                status_code=status.HTTP_400_BAD_REQUEST,
                                detail=f"Failed to download PDF from URL: HTTP {response.status}"
                            )

                        file_content = await response.read()

                        # Extract filename from URL or use default
                        from urllib.parse import urlparse
                        parsed_url = urlparse(file_url)
                        filename = parsed_url.path.split('/')[-1] or "downloaded.pdf"

                        if not filename.lower().endswith('.pdf'):
                            filename += '.pdf'

                        logger.info(f"✅ Downloaded {len(file_content)} bytes from URL")

            except aiohttp.ClientError as e:
                raise HTTPException(
                    status_code=status.HTTP_400_BAD_REQUEST,
                    detail=f"Failed to download PDF from URL: {str(e)}"
                )

        # Generate IDs
        from uuid import uuid4
        job_id = str(uuid4())
        document_id = str(uuid4())

        logger.info(f"📤 CONSOLIDATED UPLOAD")
        logger.info(f"   Job ID: {job_id}")
        logger.info(f"   Document ID: {document_id}")
        logger.info(f"   Filename: {filename}")
        logger.info(f"   Processing Mode: {processing_mode}")
        logger.info(f"   Categories: {category_list}")
        logger.info(f"   Discovery Model: {discovery_model}")
        logger.info(f"   Source: {'URL' if file_url else 'Upload'}")
        if agent_prompt:
            logger.info(f"   Agent Prompt: {agent_prompt}")

        # Parse tags
        document_tags = []
        if tags:
            document_tags = [tag.strip() for tag in tags.split(',')]

        # Save file temporarily
        import tempfile
        temp_file = tempfile.NamedTemporaryFile(delete=False, suffix='.pdf')
        temp_file.write(file_content)
        temp_file.close()
        file_path = temp_file.name

        # Get Supabase client
        supabase_client = get_supabase_client()

        # Create document record
        try:
            from datetime import datetime
            supabase_client.client.table('documents').insert({
                "id": document_id,
                "workspace_id": workspace_id,
                "filename": filename,
                "content_type": "application/pdf",
                "file_size": len(file_content),
                "file_path": file_path,
                "processing_status": "processing",
                "metadata": {
                    "title": title or filename,
                    "description": description or f"Document with {', '.join(category_list)} extraction",
                    "tags": document_tags,
                    "source": "consolidated_upload",
                    "processing_mode": processing_mode,
                    "categories": category_list,
                    "discovery_model": discovery_model,
                    "prompt_enhancement_enabled": enable_prompt_enhancement,
                    "agent_prompt": agent_prompt,
                    "file_url": file_url
                },
                "created_at": datetime.utcnow().isoformat(),
                "updated_at": datetime.utcnow().isoformat()
            }).execute()
            logger.info(f"✅ Created document record {document_id}")
        except Exception as e:
            logger.error(f"❌ Failed to create document record: {e}")
            raise HTTPException(
                status_code=status.HTTP_500_INTERNAL_SERVER_ERROR,
                detail=f"Failed to create document record: {str(e)}"
            )

        # Create processed_documents record (required for job_progress foreign key)
        # Use upsert to handle cases where record already exists
        try:
            supabase_client.client.table('processed_documents').upsert({
                "id": document_id,  # Use same ID as documents table
                "workspace_id": workspace_id,
                "pdf_document_id": document_id,
                "content": "",  # Will be populated during processing
                "processing_status": "processing",
                "processing_started_at": datetime.utcnow().isoformat(),
                "metadata": {
                    "processing_mode": processing_mode,
                    "categories": category_list
                },
                "created_at": datetime.utcnow().isoformat(),
                "updated_at": datetime.utcnow().isoformat()
            }).execute()
            logger.info(f"✅ Created/updated processed_documents record: {document_id}")
        except Exception as proc_doc_error:
            logger.error(f"❌ Failed to create processed_documents record: {proc_doc_error}")
            raise HTTPException(
                status_code=status.HTTP_500_INTERNAL_SERVER_ERROR,
                detail=f"Failed to create processed_documents record: {str(proc_doc_error)}"
            )

        # Create background job record
        try:
            supabase_client.client.table('background_jobs').insert({
                "id": job_id,
                "filename": filename,
                "job_type": "pdf_processing",
                "status": "processing",
                "progress": 0,
                "document_id": document_id,
                "workspace_id": workspace_id,
                "metadata": {
                    "filename": filename,
                    "processing_mode": processing_mode,
                    "categories": category_list,
                    "discovery_model": discovery_model,
                    "prompt_enhancement_enabled": enable_prompt_enhancement,
                    "agent_prompt": agent_prompt,
                    "file_url": file_url
                },
                "created_at": datetime.utcnow().isoformat(),
                "updated_at": datetime.utcnow().isoformat()
            }).execute()
            logger.info(f"✅ Created background job record {job_id}")
        except Exception as e:
            logger.error(f"❌ Failed to create background job record: {e}")
            raise HTTPException(
                status_code=status.HTTP_500_INTERNAL_SERVER_ERROR,
                detail=f"Failed to create background job record: {str(e)}"
            )

        # Start background processing
        # Note: "quick" mode is not implemented - all processing uses standard mode
        if processing_mode == "quick":
            logger.info("Quick mode requested but not implemented, using standard mode")
            processing_mode = "standard"

        # Use the existing process_document_with_discovery function
        background_tasks.add_task(
            process_document_with_discovery,
            job_id=job_id,
            document_id=document_id,
            file_content=file_content,
            filename=filename,
            title=title,
            description=description,
            document_tags=document_tags,
            discovery_model=discovery_model,
            focused_extraction=True,  # Always use focused extraction with categories
            extract_categories=category_list,
            chunk_size=chunk_size,
            chunk_overlap=chunk_overlap,
            workspace_id=workspace_id,
            agent_prompt=agent_prompt,
            enable_prompt_enhancement=enable_prompt_enhancement
        )

        return {
            "job_id": job_id,
            "document_id": document_id,
            "status": "processing",
            "message": f"Document upload started with {processing_mode} mode and {', '.join(category_list)} extraction",
            "status_url": f"/api/rag/documents/job/{job_id}",
            "processing_mode": processing_mode,
            "categories": category_list,
            "discovery_model": discovery_model,
            "prompt_enhancement_enabled": enable_prompt_enhancement,
            "source": "url" if file_url else "upload"
        }

    except HTTPException:
        raise
    except Exception as e:
        logger.error(f"❌ Consolidated upload failed: {str(e)}", exc_info=True)
        raise HTTPException(
            status_code=status.HTTP_500_INTERNAL_SERVER_ERROR,
            detail=f"Upload failed: {str(e)}"
        )


@router.get("/documents/job/{job_id}")
async def get_job_status(job_id: str):
    """
    Get the status of an async document processing job with checkpoint information.

    ALWAYS queries the database first as the source of truth, then optionally merges
    with in-memory data for additional real-time details.

    Returns:
        - Job status and progress (from database)
        - Latest checkpoint information
        - Detailed metadata including AI usage, chunks, images, products
        - In-memory state comparison (if available)
    """
    # ALWAYS check database FIRST - this is the source of truth
    try:
        supabase_client = get_supabase_client()
        logger.info(f"🔍 [DB QUERY] Checking database for job {job_id}")
        response = supabase_client.client.table('background_jobs').select('*').eq('id', job_id).execute()
        logger.info(f"🔍 [DB QUERY] Database response: data={response.data}, count={len(response.data) if response.data else 0}")

        if response.data and len(response.data) > 0:
            job = response.data[0]
            logger.info(f"✅ [DB QUERY] Found job in database: {job['id']}, status={job['status']}, progress={job.get('progress', 0)}%")

            # Build response from DATABASE data (source of truth)
            job_response = {
                "job_id": job['id'],
                "status": job['status'],
                "document_id": job.get('document_id'),
                "progress": job.get('progress', 0),
                "error": job.get('error'),
                "metadata": job.get('metadata', {}),
                "created_at": job.get('created_at'),
                "updated_at": job.get('updated_at'),
                "source": "database"  # Indicate this came from DB
            }

            # Optionally merge with in-memory data for comparison/debugging
            if job_id in job_storage:
                memory_data = job_storage[job_id]
                logger.info(f"📊 [COMPARISON] In-memory status: {memory_data.get('status')}, progress: {memory_data.get('progress', 0)}%")

                # Add comparison data
                job_response["memory_state"] = {
                    "status": memory_data.get('status'),
                    "progress": memory_data.get('progress', 0),
                    "matches_db": (
                        memory_data.get('status') == job['status'] and
                        memory_data.get('progress', 0) == job.get('progress', 0)
                    )
                }

                # Log discrepancies
                if not job_response["memory_state"]["matches_db"]:
                    logger.warning(
                        f"⚠️ [MISMATCH] DB vs Memory mismatch for job {job_id}: "
                        f"DB({job['status']}, {job.get('progress', 0)}%) vs "
                        f"Memory({memory_data.get('status')}, {memory_data.get('progress', 0)}%)"
                    )

            # Add checkpoint information
            try:
                last_checkpoint = await checkpoint_recovery_service.get_last_checkpoint(job_id)
                if last_checkpoint:
                    job_response["last_checkpoint"] = {
                        "stage": last_checkpoint.get('stage'),
                        "created_at": last_checkpoint.get('created_at'),
                        "data": last_checkpoint.get('checkpoint_data', {})
                    }
            except Exception as e:
                logger.error(f"Failed to get checkpoint for job {job_id}: {e}")

            return JSONResponse(content=job_response)
        else:
            logger.warning(f"⚠️ [DB QUERY] Job {job_id} not found in database")

            # Check if it exists in memory (shouldn't happen in normal flow)
            if job_id in job_storage:
                logger.error(
                    f"🚨 [CRITICAL] Job {job_id} exists in memory but NOT in database! "
                    f"This indicates a database sync failure."
                )
                # Create serializable copy of job_storage (exclude ai_tracker)
                memory_state = {k: v for k, v in job_storage[job_id].items() if k != 'ai_tracker'}
                return JSONResponse(
                    status_code=500,
                    content={
                        "error": "Database sync failure",
                        "detail": "Job exists in memory but not in database",
                        "job_id": job_id,
                        "memory_state": memory_state
                    }
                )

    except Exception as e:
        logger.error(f"❌ [DB ERROR] Error checking database for job {job_id}: {e}", exc_info=True)
        raise HTTPException(
            status_code=status.HTTP_500_INTERNAL_SERVER_ERROR,
            detail=f"Database query failed: {str(e)}"
        )

    # Job not found in database or memory
    raise HTTPException(
        status_code=status.HTTP_404_NOT_FOUND,
        detail=f"Job {job_id} not found in database"
    )


@router.get("/jobs/{job_id}/checkpoints")
async def get_job_checkpoints(job_id: str):
    """
    Get all checkpoints for a job.

    Returns:
        - List of all checkpoints with stage, data, and metadata
        - Checkpoint count
        - Processing timeline
    """
    try:
        checkpoints = await checkpoint_recovery_service.get_all_checkpoints(job_id)

        return JSONResponse(content={
            "job_id": job_id,
            "checkpoints": checkpoints,
            "count": len(checkpoints),
            "stages_completed": [cp.get('stage') for cp in checkpoints]
        })
    except Exception as e:
        logger.error(f"Failed to get checkpoints for job {job_id}: {e}", exc_info=True)
        raise HTTPException(
            status_code=status.HTTP_500_INTERNAL_SERVER_ERROR,
            detail=f"Failed to retrieve checkpoints: {str(e)}"
        )


@router.post("/jobs/{job_id}/restart")
async def restart_job_from_checkpoint(job_id: str, background_tasks: BackgroundTasks):
    """
    Manually restart a job from its last checkpoint.

    This endpoint allows manual recovery of stuck or failed jobs.
    The job will resume from the last successful checkpoint.
    """
    try:
        # Get last checkpoint
        last_checkpoint = await checkpoint_recovery_service.get_last_checkpoint(job_id)

        if not last_checkpoint:
            raise HTTPException(
                status_code=status.HTTP_404_NOT_FOUND,
                detail=f"No checkpoint found for job {job_id}"
            )

        # Verify checkpoint data exists
        resume_stage_str = last_checkpoint.get('stage')
        resume_stage = ProcessingStage(resume_stage_str)
        can_resume = await checkpoint_recovery_service.verify_checkpoint_data(job_id, resume_stage)

        if not can_resume:
            raise HTTPException(
                status_code=status.HTTP_400_BAD_REQUEST,
                detail=f"Checkpoint data verification failed for stage {resume_stage}"
            )

        # Get job details from database
        supabase_client = get_supabase_client()
        job_result = supabase_client.client.table('background_jobs').select('*').eq('id', job_id).execute()

        if not job_result.data or len(job_result.data) == 0:
            raise HTTPException(
                status_code=status.HTTP_404_NOT_FOUND,
                detail=f"Job {job_id} not found in database"
            )

        job_data = job_result.data[0]
        document_id = job_data['document_id']

        # Mark job for restart
        supabase_client.client.table('background_jobs').update({
            "status": "processing",  # ✅ Set to processing immediately
            "error": None,  # Clear previous error
            "interrupted_at": None,  # Clear interrupted timestamp
            "started_at": datetime.utcnow().isoformat(),
            "metadata": {
                **job_data.get('metadata', {}),
                "restart_from_stage": resume_stage.value,
                "restart_reason": "manual_restart",
                "restart_at": datetime.utcnow().isoformat()
            }
        }).eq('id', job_id).execute()

        logger.info(f"✅ Job {job_id} marked for restart from {resume_stage}")

        # ✅ CRITICAL FIX: Restart the job by calling the LlamaIndex service directly
        # The process_document_background function doesn't support resume_from_checkpoint
        # Instead, we need to trigger the processing through the service layer

        # Get the file content from storage
        try:
            # Get document details
            doc_result = supabase_client.client.table('documents').select('*').eq('id', document_id).execute()
            if not doc_result.data or len(doc_result.data) == 0:
                raise HTTPException(
                    status_code=status.HTTP_404_NOT_FOUND,
                    detail=f"Document {document_id} not found"
                )

            doc_data = doc_result.data[0]
            file_path = doc_data.get('file_path')
            filename = doc_data.get('filename', 'document.pdf')

            if not file_path:
                raise HTTPException(
                    status_code=status.HTTP_400_BAD_REQUEST,
                    detail=f"Document {document_id} has no file_path"
                )

            # Download file from storage
            logger.info(f"📥 Downloading file from storage: {file_path}")
            bucket_name = file_path.split('/')[0] if '/' in file_path else 'pdf-documents'
            storage_path = '/'.join(file_path.split('/')[1:]) if '/' in file_path else file_path

            file_response = supabase_client.client.storage.from_(bucket_name).download(storage_path)
            if not file_response:
                raise HTTPException(
                    status_code=status.HTTP_404_NOT_FOUND,
                    detail=f"File not found in storage: {file_path}"
                )

            file_content = file_response
            logger.info(f"✅ Downloaded file: {len(file_content)} bytes")

            # Initialize job in job_storage (CRITICAL: required by process_document_background)
            job_storage[job_id] = {
                "job_id": job_id,
                "document_id": document_id,
                "status": "processing",
                "progress": job_data.get('progress', 0),
                "metadata": job_data.get('metadata', {})
            }
            logger.info(f"✅ Job {job_id} added to job_storage for resume")

            # Determine which processing function to use based on job_type
            job_type = job_data.get('job_type', 'document_upload')

            if job_type == 'product_discovery_upload':
                # Use product discovery pipeline for resume
                logger.info(f"🔄 Resuming product discovery job {job_id}")
                background_tasks.add_task(
                    process_document_with_discovery,
                    job_id=job_id,
                    document_id=document_id,
                    file_content=file_content,
                    filename=filename,
                    workspace_id=doc_data.get('workspace_id', 'ffafc28b-1b8b-4b0d-b226-9f9a6154004e'),
                    title=doc_data.get('title'),
                    description=doc_data.get('description'),
                    document_tags=doc_data.get('tags', []),
                    chunk_size=1000,
                    chunk_overlap=200
                )
            else:
                # Use standard processing for resume
                logger.info(f"🔄 Resuming standard document job {job_id}")
                background_tasks.add_task(
                    process_document_background,
                    job_id=job_id,
                    document_id=document_id,
                    file_content=file_content,
                    filename=filename,
                    title=doc_data.get('title'),
                    description=doc_data.get('description'),
                    document_tags=doc_data.get('tags', []),
                    chunk_size=1000,
                    chunk_overlap=200,
                    llamaindex_service=None  # Will be retrieved from app state
                )

            logger.info(f"✅ Background task triggered for job {job_id} (type: {job_type})")

        except HTTPException:
            raise
        except Exception as e:
            logger.error(f"Failed to download file for restart: {e}", exc_info=True)
            raise HTTPException(
                status_code=status.HTTP_500_INTERNAL_SERVER_ERROR,
                detail=f"Failed to download file for restart: {str(e)}"
            )

        return JSONResponse(content={
            "success": True,
            "message": f"Job restarted from checkpoint: {resume_stage}",
            "job_id": job_id,
            "restart_stage": resume_stage.value,
            "checkpoint_data": last_checkpoint.get('checkpoint_data', {})
        })

    except HTTPException:
        raise
    except Exception as e:
        logger.error(f"Failed to restart job {job_id}: {e}", exc_info=True)
        raise HTTPException(
            status_code=status.HTTP_500_INTERNAL_SERVER_ERROR,
            detail=f"Failed to restart job: {str(e)}"
        )


@router.post("/documents/job/{job_id}/resume")
async def resume_job(job_id: str, background_tasks: BackgroundTasks):
    """
    Resume a job from its last checkpoint (alias for restart).

    This endpoint is the same as /jobs/{job_id}/restart but with a more intuitive name.
    """
    return await restart_job_from_checkpoint(job_id, background_tasks)


@router.get("/documents/jobs")
async def list_jobs(
    limit: int = 10,
    offset: int = 0,
    status_filter: Optional[str] = None,
    sort: str = "created_at:desc"
):
    """
    List all background jobs with optional filtering and sorting.

    Args:
        limit: Maximum number of jobs to return (default: 10)
        offset: Number of jobs to skip (default: 0)
        status_filter: Filter by status (pending, processing, completed, failed, interrupted)
        sort: Sort order (created_at:desc, created_at:asc, progress:desc, progress:asc)

    Returns:
        List of jobs with status, progress, and metadata
    """
    try:
        supabase_client = get_supabase_client()

        # Build query
        query = supabase_client.client.table('background_jobs').select('*')

        # Apply status filter
        if status_filter:
            query = query.eq('status', status_filter)

        # Apply sorting
        if ':' in sort:
            field, direction = sort.split(':')
            ascending = direction.lower() == 'asc'
            query = query.order(field, desc=not ascending)
        else:
            query = query.order('created_at', desc=True)

        # Apply pagination
        query = query.range(offset, offset + limit - 1)

        # Execute query
        result = query.execute()

        jobs = result.data if result.data else []

        return JSONResponse(content={
            "jobs": jobs,
            "count": len(jobs),
            "limit": limit,
            "offset": offset
        })

    except Exception as e:
        logger.error(f"Failed to list jobs: {e}", exc_info=True)
        raise HTTPException(
            status_code=status.HTTP_500_INTERNAL_SERVER_ERROR,
            detail=f"Failed to list jobs: {str(e)}"
        )


@router.get("/chunks")
async def get_chunks(
    document_id: Optional[str] = Query(None, description="Filter by document ID"),
    limit: int = Query(100, ge=1, le=1000, description="Maximum number of chunks to return"),
    offset: int = Query(0, ge=0, description="Number of chunks to skip")
):
    """
    Get chunks for a document.

    Args:
        document_id: Document ID to filter chunks
        limit: Maximum number of chunks to return
        offset: Pagination offset

    Returns:
        List of chunks with metadata and embeddings
    """
    try:
        supabase_client = get_supabase_client()

        if not document_id:
            raise HTTPException(
                status_code=status.HTTP_400_BAD_REQUEST,
                detail="document_id is required"
            )

        # Query chunks
        query = supabase_client.client.table('document_chunks').select('*').eq('document_id', document_id)
        query = query.range(offset, offset + limit - 1)
        result = query.execute()

        chunks = result.data if result.data else []

        return JSONResponse(content={
            "document_id": document_id,
            "chunks": chunks,
            "count": len(chunks),
            "limit": limit,
            "offset": offset
        })

    except HTTPException:
        raise
    except Exception as e:
        logger.error(f"Failed to get chunks for document {document_id}: {e}", exc_info=True)
        raise HTTPException(
            status_code=status.HTTP_500_INTERNAL_SERVER_ERROR,
            detail=f"Failed to retrieve chunks: {str(e)}"
        )


@router.get("/images")
async def get_images(
    document_id: Optional[str] = Query(None, description="Filter by document ID"),
    limit: int = Query(100, ge=1, le=1000, description="Maximum number of images to return"),
    offset: int = Query(0, ge=0, description="Number of images to skip")
):
    """
    Get images for a document.

    Args:
        document_id: Document ID to filter images
        limit: Maximum number of images to return
        offset: Pagination offset

    Returns:
        List of images with metadata
    """
    try:
        supabase_client = get_supabase_client()

        if not document_id:
            raise HTTPException(
                status_code=status.HTTP_400_BAD_REQUEST,
                detail="document_id is required"
            )

        # Query images
        query = supabase_client.client.table('document_images').select('*').eq('document_id', document_id)
        query = query.range(offset, offset + limit - 1)
        result = query.execute()

        images = result.data if result.data else []

        return JSONResponse(content={
            "document_id": document_id,
            "images": images,
            "count": len(images),
            "limit": limit,
            "offset": offset
        })

    except HTTPException:
        raise
    except Exception as e:
        logger.error(f"Failed to get images for document {document_id}: {e}", exc_info=True)
        raise HTTPException(
            status_code=status.HTTP_500_INTERNAL_SERVER_ERROR,
            detail=f"Failed to retrieve images: {str(e)}"
        )


@router.get("/products")
async def get_products(
    document_id: Optional[str] = Query(None, description="Filter by document ID"),
    limit: int = Query(100, ge=1, le=1000, description="Maximum number of products to return"),
    offset: int = Query(0, ge=0, description="Number of products to skip")
):
    """
    Get products for a document.

    Args:
        document_id: Document ID to filter products
        limit: Maximum number of products to return
        offset: Pagination offset

    Returns:
        List of products with metadata
    """
    try:
        supabase_client = get_supabase_client()

        if not document_id:
            raise HTTPException(
                status_code=status.HTTP_400_BAD_REQUEST,
                detail="document_id is required"
            )

        # Query products
        query = supabase_client.client.table('products').select('*').eq('source_document_id', document_id)
        query = query.range(offset, offset + limit - 1)
        result = query.execute()

        products = result.data if result.data else []

        return JSONResponse(content={
            "document_id": document_id,
            "products": products,
            "count": len(products),
            "limit": limit,
            "offset": offset
        })

    except HTTPException:
        raise
    except Exception as e:
        logger.error(f"Failed to get products for document {document_id}: {e}", exc_info=True)
        raise HTTPException(
            status_code=status.HTTP_500_INTERNAL_SERVER_ERROR,
            detail=f"Failed to retrieve products: {str(e)}"
        )


@router.get("/embeddings")
async def get_embeddings(
    document_id: Optional[str] = Query(None, description="Filter by document ID"),
    embedding_type: Optional[str] = Query(None, description="Filter by embedding type (text, visual, multimodal, color, texture, application)"),
    limit: int = Query(100, ge=1, le=1000, description="Maximum number of embeddings to return"),
    offset: int = Query(0, ge=0, description="Number of embeddings to skip")
):
    """
    Get embeddings for a document.

    Args:
        document_id: Document ID to filter embeddings
        embedding_type: Type of embedding (text, visual, multimodal, color, texture, application)
        limit: Maximum number of embeddings to return
        offset: Pagination offset

    Returns:
        List of embeddings with metadata including:
        - id: Embedding ID
        - document_id: Source document
        - chunk_id: Associated chunk (for text embeddings)
        - image_id: Associated image (for visual embeddings)
        - embedding_type: Type of embedding
        - embedding_model: Model used to generate embedding
        - embedding_dimensions: Vector dimensions
        - metadata: Additional metadata (quality scores, confidence, etc.)
    """
    try:
        supabase_client = get_supabase_client()

        if not document_id:
            raise HTTPException(
                status_code=status.HTTP_400_BAD_REQUEST,
                detail="document_id is required"
            )

        # Query embeddings - JOIN through chunks to get document_id
        # embeddings table has chunk_id, not document_id
        query = supabase_client.client.table('embeddings').select(
            '*, document_chunks!inner(document_id)'
        ).eq('document_chunks.document_id', document_id)

        # Filter by embedding type if specified
        if embedding_type:
            query = query.eq('embedding_type', embedding_type)

        query = query.range(offset, offset + limit - 1)
        result = query.execute()

        embeddings = result.data if result.data else []

        # Enrich embeddings with summary statistics
        embedding_stats = {}
        for emb in embeddings:
            emb_type = emb.get('embedding_type', 'unknown')
            if emb_type not in embedding_stats:
                embedding_stats[emb_type] = 0
            embedding_stats[emb_type] += 1

        return JSONResponse(content={
            "document_id": document_id,
            "embeddings": embeddings,
            "count": len(embeddings),
            "limit": limit,
            "offset": offset,
            "statistics": {
                "total_embeddings": len(embeddings),
                "by_type": embedding_stats
            }
        })

    except HTTPException:
        raise
    except Exception as e:
        logger.error(f"Failed to get embeddings for document {document_id}: {e}", exc_info=True)
        raise HTTPException(
            status_code=status.HTTP_500_INTERNAL_SERVER_ERROR,
            detail=f"Failed to retrieve embeddings: {str(e)}"
        )


# REMOVED: Duplicate endpoint - use /api/admin/jobs/{job_id}/status instead
# This endpoint was conflicting with admin.py and never being reached due to router registration order


async def create_products_background(
    document_id: str,
    workspace_id: str,
    job_id: str
):
    """
    Background task to create products from chunks with checkpoint support.
    Runs separately to avoid blocking main PDF processing.
    Creates a sub-job for tracking.
    """
    import uuid
    supabase_client = get_supabase_client()
    sub_job_id = str(uuid.uuid4())  # ✅ FIX: Generate proper UUID instead of appending "_products"

    try:
        logger.info(f"🏭 Starting background product creation for document {document_id}")

        # Create sub-job in database
        try:
            supabase_client.client.table('background_jobs').insert({
                "id": sub_job_id,
                "parent_job_id": job_id,
                "job_type": "product_creation",
                "document_id": document_id,
                "status": "processing",
                "progress": 0,
                "metadata": {
                    "workspace_id": workspace_id,
                    "started_at": datetime.utcnow().isoformat()
                },
                "created_at": datetime.utcnow().isoformat(),
                "updated_at": datetime.utcnow().isoformat()
            }).execute()
            logger.info(f"✅ Created sub-job {sub_job_id} for product creation")
        except Exception as e:
            logger.warning(f"⚠️ Failed to create sub-job: {e}")

        product_service = ProductCreationService(supabase_client)

        # Create PRODUCTS_DETECTED checkpoint before detection
        await checkpoint_recovery_service.create_checkpoint(
            job_id=job_id,
            stage=ProcessingStage.PRODUCTS_DETECTED,
            data={
                "document_id": document_id,
                "workspace_id": workspace_id,
                "detection_started": True
            },
            metadata={
                "current_step": "Detecting product candidates",
                "timestamp": datetime.utcnow().isoformat()
            }
        )
        logger.info(f"✅ Created PRODUCTS_DETECTED checkpoint for job {job_id}")

        # Use layout-based product detection
        product_result = await product_service.create_products_from_layout_candidates(
            document_id=document_id,
            workspace_id=workspace_id,
            min_confidence=0.5,
            min_quality_score=0.5
        )

        products_created = product_result.get('products_created', 0)
        logger.info(f"✅ Background product creation completed: {products_created} products created")

        # Update sub-job status to completed
        try:
            supabase_client.client.table('background_jobs').update({
                "status": "completed",
                "progress": 100,
                "metadata": {
                    "workspace_id": workspace_id,
                    "products_created": products_created,
                    "candidates_detected": product_result.get('candidates_detected', 0),
                    "validation_passed": product_result.get('validation_passed', 0),
                    "completed_at": datetime.utcnow().isoformat()
                },
                "updated_at": datetime.utcnow().isoformat()
            }).eq('id', sub_job_id).execute()
            logger.info(f"✅ Marked sub-job {sub_job_id} as completed")
        except Exception as e:
            logger.warning(f"⚠️ Failed to update sub-job: {e}")

        # Create PRODUCTS_CREATED checkpoint after successful creation
        await checkpoint_recovery_service.create_checkpoint(
            job_id=job_id,
            stage=ProcessingStage.PRODUCTS_CREATED,
            data={
                "document_id": document_id,
                "products_created": products_created,
                "product_ids": product_result.get('product_ids', [])
            },
            metadata={
                "current_step": "Products created successfully",
                "candidates_detected": product_result.get('candidates_detected', 0),
                "validation_passed": product_result.get('validation_passed', 0),
                "timestamp": datetime.utcnow().isoformat()
            }
        )
        logger.info(f"✅ Created PRODUCTS_CREATED checkpoint for job {job_id}")

        # Update job metadata with product count (in-memory)
        if job_id in job_storage:
            job_storage[job_id]["progress"] = 100  # Now fully complete
            if "result" in job_storage[job_id]:
                job_storage[job_id]["result"]["products_created"] = products_created
                job_storage[job_id]["result"]["message"] = f"Document processed successfully: {products_created} products created"

        # ✅ FIX: Persist products_created to database background_jobs table
        try:
            job_recovery_service = JobRecoveryService(supabase_client)

            # Get current job from database
            current_job = await job_recovery_service.get_job_status(job_id)  # ✅ FIX: Use correct method name get_job_status
            if current_job:
                # Update metadata with products_created
                updated_metadata = current_job.get('metadata', {})
                updated_metadata['products_created'] = products_created

                # Persist updated metadata
                await job_recovery_service.persist_job(
                    job_id=job_id,
                    document_id=document_id,
                    filename=current_job.get('filename', 'unknown'),
                    status='completed',
                    progress=100,
                    metadata=updated_metadata
                )
                logger.info(f"✅ Persisted products_created={products_created} to database for job {job_id}")
        except Exception as persist_error:
            logger.error(f"❌ Failed to persist products_created to database: {persist_error}")

    except Exception as e:
        logger.error(f"❌ Background product creation failed: {e}", exc_info=True)

        # Mark sub-job as failed
        try:
            supabase_client.client.table('background_jobs').update({
                "status": "failed",
                "error": str(e),
                "metadata": {
                    "workspace_id": workspace_id,
                    "error_message": str(e),
                    "failed_at": datetime.utcnow().isoformat()
                },
                "updated_at": datetime.utcnow().isoformat()
            }).eq('id', sub_job_id).execute()
            logger.info(f"✅ Marked sub-job {sub_job_id} as failed")
        except Exception as sub_error:
            logger.warning(f"⚠️ Failed to update sub-job: {sub_error}")

        # Create failed checkpoint
        try:
            await checkpoint_recovery_service.create_checkpoint(
                job_id=job_id,
                stage=ProcessingStage.PRODUCTS_DETECTED,
                data={
                    "document_id": document_id,
                    "error": str(e),
                    "failed": True
                },
                metadata={
                    "current_step": "Product creation failed",
                    "error_message": str(e),
                    "timestamp": datetime.utcnow().isoformat()
                }
            )
        except:
            pass  # Don't fail if checkpoint creation fails


async def process_images_background(
    document_id: str,
    job_id: str,
    images_count: int
):
    """
    Background task to process image AI analysis with checkpoint support.
    Runs separately to avoid blocking main PDF processing.
    Creates a sub-job for tracking.
    """
    import uuid
    supabase_client = get_supabase_client()
    sub_job_id = str(uuid.uuid4())  # ✅ FIX: Generate proper UUID instead of appending "_images"

    try:
        logger.info(f"🖼️ Starting background image AI analysis for document {document_id}")

        # Create sub-job in database
        try:
            supabase_client.client.table('background_jobs').insert({
                "id": sub_job_id,
                "parent_job_id": job_id,
                "job_type": "image_analysis",
                "document_id": document_id,
                "status": "processing",
                "progress": 0,
                "metadata": {
                    "images_count": images_count,
                    "started_at": datetime.utcnow().isoformat()
                },
                "created_at": datetime.utcnow().isoformat(),
                "updated_at": datetime.utcnow().isoformat()
            }).execute()
            logger.info(f"✅ Created sub-job {sub_job_id} for image analysis")
        except Exception as e:
            logger.warning(f"⚠️ Failed to create sub-job: {e}")

        # Run background image processing
        from app.services.background_image_processor import start_background_image_processing
        result = await start_background_image_processing(
            document_id=document_id,
            supabase_client=supabase_client
        )

        images_processed = result.get('total_processed', 0)
        images_failed = result.get('total_failed', 0)
        logger.info(f"✅ Background image analysis completed: {images_processed} processed, {images_failed} failed")

        # Update sub-job status to completed
        try:
            supabase_client.client.table('background_jobs').update({
                "status": "completed",
                "progress": 100,
                "metadata": {
                    "images_count": images_count,
                    "images_processed": images_processed,
                    "images_failed": images_failed,
                    "batches_processed": result.get('batches_processed', 0),
                    "completed_at": datetime.utcnow().isoformat()
                },
                "updated_at": datetime.utcnow().isoformat()
            }).eq('id', sub_job_id).execute()
            logger.info(f"✅ Marked sub-job {sub_job_id} as completed")
        except Exception as e:
            logger.warning(f"⚠️ Failed to update sub-job: {e}")

        # Create IMAGE_ANALYSIS_COMPLETED checkpoint
        try:
            await checkpoint_recovery_service.create_checkpoint(
                job_id=job_id,
                stage=ProcessingStage.COMPLETED,  # Use COMPLETED since this is the final stage
                data={
                    "document_id": document_id,
                    "images_processed": images_processed,
                    "images_failed": images_failed
                },
                metadata={
                    "current_step": "Image AI analysis completed",
                    "images_count": images_count,
                    "timestamp": datetime.utcnow().isoformat()
                }
            )
            logger.info(f"✅ Created IMAGE_ANALYSIS_COMPLETED checkpoint for job {job_id}")
        except Exception as e:
            logger.warning(f"⚠️ Failed to create checkpoint: {e}")

    except Exception as e:
        logger.error(f"❌ Background image analysis failed: {e}", exc_info=True)

        # Mark sub-job as failed
        try:
            supabase_client.client.table('background_jobs').update({
                "status": "failed",
                "error": str(e),
                "metadata": {
                    "images_count": images_count,
                    "error_message": str(e),
                    "failed_at": datetime.utcnow().isoformat()
                },
                "updated_at": datetime.utcnow().isoformat()
            }).eq('id', sub_job_id).execute()
            logger.info(f"✅ Marked sub-job {sub_job_id} as failed")
        except Exception as sub_error:
            logger.warning(f"⚠️ Failed to update sub-job: {sub_error}")


async def process_document_background(
    job_id: str,
    document_id: str,
    file_content: bytes,
    filename: str,
    title: Optional[str],
    description: Optional[str],
    document_tags: List[str],
    chunk_size: int,
    chunk_overlap: int,
    llamaindex_service: Optional[LlamaIndexService] = None,
    file_url: Optional[str] = None
):
    """
    Background task to process document with checkpoint recovery support.
    """
    start_time = datetime.utcnow()

    logger.info("=" * 80)
    logger.info(f"🚀 [BACKGROUND TASK] STARTING PROCESS_DOCUMENT_BACKGROUND")
    logger.info("=" * 80)
    logger.info(f"📋 Job ID: {job_id}")
    logger.info(f"📄 Document ID: {document_id}")
    logger.info(f"📝 Filename: {filename}")
    logger.info(f"📦 File size: {len(file_content)} bytes")
    logger.info(f"⏰ Started at: {start_time.isoformat()}")
    logger.info(f"🔧 Chunk size: {chunk_size}, Overlap: {chunk_overlap}")
    logger.info(f"📚 Title: {title}")
    logger.info(f"📝 Description: {description}")
    logger.info(f"🏷️  Tags: {document_tags}")
    logger.info("=" * 80)

    # Get LlamaIndex service from app state if not provided
    logger.info("🔧 [STEP 1] Getting LlamaIndex service...")
    if llamaindex_service is None:
        try:
            from app.main import app
            if hasattr(app.state, 'llamaindex_service'):
                llamaindex_service = app.state.llamaindex_service
                logger.info("✅ [STEP 1] Retrieved LlamaIndex service from app state")
            else:
                logger.error("❌ [STEP 1] LlamaIndex service not available in app state")
                job_storage[job_id]["status"] = "failed"
                job_storage[job_id]["error"] = "LlamaIndex service not available"
                return
        except Exception as e:
            logger.error(f"❌ [STEP 1] Failed to get LlamaIndex service: {e}")
            job_storage[job_id]["status"] = "failed"
            job_storage[job_id]["error"] = str(e)
            return
    else:
        logger.info("✅ [STEP 1] LlamaIndex service provided as parameter")

    # Check for existing checkpoint to resume from
    logger.info("🔍 [STEP 2] Checking for existing checkpoints...")
    last_checkpoint = None
    resume_from_stage = None
    try:
        last_checkpoint = await checkpoint_recovery_service.get_last_checkpoint(job_id)
        if last_checkpoint:
            resume_from_stage_str = last_checkpoint.get('stage')
            resume_from_stage = ProcessingStage(resume_from_stage_str)
            logger.info(f"🔄 [STEP 2] RESUMING FROM CHECKPOINT: {resume_from_stage.value}")
            logger.info(f"   📅 Checkpoint created at: {last_checkpoint.get('created_at')}")
            logger.info(f"   📦 Checkpoint data keys: {list(last_checkpoint.get('checkpoint_data', {}).keys())}")

            # Verify checkpoint data exists in database
            logger.info(f"🔍 [STEP 2] Verifying checkpoint data for stage {resume_from_stage.value}...")
            can_resume = await checkpoint_recovery_service.verify_checkpoint_data(job_id, resume_from_stage)
            if not can_resume:
                logger.warning(f"⚠️ [STEP 2] Checkpoint data verification failed, starting from scratch")
                resume_from_stage = None
                last_checkpoint = None
            else:
                logger.info(f"✅ [STEP 2] Checkpoint data verified successfully")
        else:
            logger.info("📝 [STEP 2] No checkpoint found, starting fresh processing")
    except Exception as e:
        logger.error(f"❌ [STEP 2] Failed to check for checkpoint: {e}", exc_info=True)
        resume_from_stage = None

    try:
        # Create placeholder document record FIRST (required for foreign key constraint)
        supabase_client = get_supabase_client()

        # Skip document creation if resuming from checkpoint
        if not resume_from_stage:
            try:
                # Generate file_url if not provided
                if not file_url:
                    file_url = f"https://bgbavxtjlbvgplozizxu.supabase.co/storage/v1/object/public/pdf-documents/{document_id}/{filename}"

                supabase_client.client.table('documents').insert({
                    "id": document_id,
                    "workspace_id": "ffafc28b-1b8b-4b0d-b226-9f9a6154004e",
                    "filename": filename,
                    "content_type": "application/pdf",
                    "file_size": len(file_content),
                    "file_url": file_url,
                    "processing_status": "processing",
                    "metadata": {
                        "title": title or filename,
                        "description": description,
                        "tags": document_tags,
                        "source": "rag_upload_async"
                    },
                    "created_at": start_time.isoformat(),
                    "updated_at": start_time.isoformat()
                }).execute()
                logger.info(f"✅ Created placeholder document record: {document_id}")
                logger.info(f"   File URL: {file_url}")

                # Also create processed_documents record (required for ai_analysis_queue foreign key)
                try:
                    supabase_client.client.table('processed_documents').upsert({
                        "id": document_id,  # Use same ID as documents table
                        "workspace_id": "ffafc28b-1b8b-4b0d-b226-9f9a6154004e",
                        "pdf_document_id": document_id,
                        "content": "",  # Will be populated during processing
                        "processing_status": "processing",
                        "processing_started_at": start_time.isoformat(),
                        "metadata": {},
                        "created_at": start_time.isoformat(),
                        "updated_at": start_time.isoformat()
                    }).execute()
                    logger.info(f"✅ Created processed_documents record: {document_id}")
                except Exception as proc_doc_error:
                    logger.error(f"Failed to create processed_documents record: {proc_doc_error}")
                    # Continue anyway

            except Exception as doc_error:
                logger.error(f"Failed to create document record: {doc_error}")
                # Continue anyway - the document might already exist

            # Create INITIALIZED checkpoint
            await checkpoint_recovery_service.create_checkpoint(
                job_id=job_id,
                stage=ProcessingStage.INITIALIZED,
                data={
                    "document_id": document_id,
                    "filename": filename,
                    "file_size": len(file_content)
                },
                metadata={
                    "title": title or filename,
                    "description": description,
                    "tags": document_tags
                }
            )
            logger.info(f"✅ Created INITIALIZED checkpoint for job {job_id}")

        # Update status (in-memory)
        job_storage[job_id]["status"] = "processing"
        job_storage[job_id]["started_at"] = start_time.isoformat()
        job_storage[job_id]["document_id"] = document_id
        job_storage[job_id]["progress"] = 10

        # Persist status change to database (now document exists)
        if job_recovery_service:
            await job_recovery_service.persist_job(
                job_id=job_id,
                document_id=document_id,
                filename=filename,
                status="processing",
                progress=10
            )

        # Initialize AI model tracker for this job
        ai_tracker = AIModelTracker(job_id)
        job_storage[job_id]["ai_tracker"] = ai_tracker

        # Define progress callback to update job progress with detailed metadata
        async def update_progress(progress: int, details: dict = None):
            """Update job progress in memory and database with detailed stats and AI tracking"""
            job_storage[job_id]["progress"] = progress

            # Build detailed metadata
            detailed_metadata = {
                "document_id": document_id,  # ✅ FIX 1: Add document_id
                "filename": filename,
                "workspace_id": "ffafc28b-1b8b-4b0d-b226-9f9a6154004e",
                "title": title or filename,
                "description": description,
                "tags": document_tags,
                "source": "rag_upload_async"
            }

            # ✅ FIX 2: Add detailed progress stats
            if details:
                detailed_metadata.update({
                    "current_page": details.get("current_page"),
                    "total_pages": details.get("total_pages"),
                    "chunks_created": details.get("chunks_created", 0),
                    "images_extracted": details.get("images_extracted", 0),
                    "products_created": details.get("products_created", 0),
                    "ai_usage": {
                        "llama_calls": details.get("llama_calls", 0),
                        "claude_calls": details.get("claude_calls", 0),
                        "openai_calls": details.get("openai_calls", 0),
                        "clip_embeddings": details.get("clip_embeddings", 0)
                    },
                    "embeddings_generated": {
                        "text": details.get("text_embeddings", 0),
                        "visual": details.get("visual_embeddings", 0),
                        "color": details.get("color_embeddings", 0),
                        "texture": details.get("texture_embeddings", 0),
                        "application": details.get("application_embeddings", 0)
                    },
                    "current_step": details.get("current_step", "Processing")
                })

                # ✅ Log AI model calls if provided
                if details.get("ai_model_call"):
                    ai_call = details["ai_model_call"]
                    ai_tracker.log_model_call(
                        model_name=ai_call.get("model_name", "Unknown"),
                        stage=ai_call.get("stage", "unknown"),
                        task=ai_call.get("task", "unknown"),
                        latency_ms=ai_call.get("latency_ms", 0),
                        confidence_score=ai_call.get("confidence_score"),
                        result_summary=ai_call.get("result_summary"),
                        items_processed=ai_call.get("items_processed", 0),
                        input_tokens=ai_call.get("input_tokens"),
                        output_tokens=ai_call.get("output_tokens"),
                        success=ai_call.get("success", True),
                        error=ai_call.get("error")
                    )

            # Add AI tracker summary to metadata
            detailed_metadata["ai_tracking"] = ai_tracker.format_for_metadata()

            # ✅ FIX: Store metadata in job_storage so it's returned by get_job_status
            job_storage[job_id]["metadata"] = detailed_metadata

            if job_recovery_service:
                await job_recovery_service.persist_job(
                    job_id=job_id,
                    document_id=document_id,
                    filename=filename,
                    status="processing",
                    progress=progress,
                    metadata=detailed_metadata
                )
            logger.info(f"📊 Job {job_id} progress: {progress}% - {detailed_metadata.get('current_step', 'Processing')}")



        # Process document through LlamaIndex service with progress tracking and granular checkpoints
        # Skip if resuming from a later checkpoint
        if not resume_from_stage or resume_from_stage == ProcessingStage.INITIALIZED:
            # Enhanced progress callback that creates checkpoints at each stage
            async def enhanced_progress_callback(progress: int, details: dict = None):
                """Enhanced progress callback with checkpoint creation"""
                await update_progress(progress, details)

                # Create checkpoints at specific progress milestones
                current_step = details.get('current_step', '') if details else ''

                # PDF_EXTRACTED checkpoint (after PDF extraction - 20%)
                if progress == 20 and 'Extracting text and images' in current_step:
                    await checkpoint_recovery_service.create_checkpoint(
                        job_id=job_id,
                        stage=ProcessingStage.PDF_EXTRACTED,
                        data={
                            "document_id": document_id,
                            "total_pages": details.get('total_pages', 0) if details else 0
                        },
                        metadata={
                            "current_step": current_step,
                            "timestamp": datetime.utcnow().isoformat()
                        }
                    )
                    logger.info(f"✅ Created PDF_EXTRACTED checkpoint for job {job_id}")

                # CHUNKS_CREATED checkpoint (after chunking - 40%)
                elif progress == 40 and 'Creating semantic chunks' in current_step:
                    await checkpoint_recovery_service.create_checkpoint(
                        job_id=job_id,
                        stage=ProcessingStage.CHUNKS_CREATED,
                        data={
                            "document_id": document_id,
                            "total_pages": details.get('total_pages', 0) if details else 0,
                            "images_extracted": details.get('images_extracted', 0) if details else 0
                        },
                        metadata={
                            "current_step": current_step,
                            "timestamp": datetime.utcnow().isoformat()
                        }
                    )
                    logger.info(f"✅ Created CHUNKS_CREATED checkpoint for job {job_id}")

                # TEXT_EMBEDDINGS_GENERATED checkpoint (after embeddings - 60%)
                elif progress == 60 and 'Generating embeddings' in current_step:
                    await checkpoint_recovery_service.create_checkpoint(
                        job_id=job_id,
                        stage=ProcessingStage.TEXT_EMBEDDINGS_GENERATED,
                        data={
                            "document_id": document_id,
                            "chunks_created": details.get('chunks_created', 0) if details else 0,
                            "total_pages": details.get('total_pages', 0) if details else 0,
                            "images_extracted": details.get('images_extracted', 0) if details else 0
                        },
                        metadata={
                            "current_step": current_step,
                            "text_embeddings": details.get('text_embeddings', 0) if details else 0,
                            "openai_calls": details.get('openai_calls', 0) if details else 0,
                            "timestamp": datetime.utcnow().isoformat()
                        }
                    )
                    logger.info(f"✅ Created TEXT_EMBEDDINGS_GENERATED checkpoint for job {job_id}")

                # IMAGES_EXTRACTED checkpoint (after image processing - 80%)
                elif progress == 80 and 'Processing images' in current_step:
                    await checkpoint_recovery_service.create_checkpoint(
                        job_id=job_id,
                        stage=ProcessingStage.IMAGES_EXTRACTED,
                        data={
                            "document_id": document_id,
                            "chunks_created": details.get('chunks_created', 0) if details else 0,
                            "images_extracted": details.get('images_extracted', 0) if details else 0
                        },
                        metadata={
                            "current_step": current_step,
                            "timestamp": datetime.utcnow().isoformat()
                        }
                    )
                    logger.info(f"✅ Created IMAGES_EXTRACTED checkpoint for job {job_id}")

            logger.info("=" * 80)
            logger.info("🚀 [STEP 4] CALLING LLAMAINDEX SERVICE index_document_content")
            logger.info("=" * 80)
            logger.info(f"📄 File content size: {len(file_content)} bytes")
            logger.info(f"📝 Document ID: {document_id}")
            logger.info(f"📂 Filename: {filename}")
            logger.info(f"🔧 Chunk size: {chunk_size}, Overlap: {chunk_overlap}")
            logger.info("=" * 80)

            processing_result = await llamaindex_service.index_document_content(
                file_content=file_content,
                document_id=document_id,
                file_path=filename,
                metadata={
                    "workspace_id": "ffafc28b-1b8b-4b0d-b226-9f9a6154004e",  # Default workspace UUID
                    "filename": filename,
                    "title": title or filename,
                    "description": description,
                    "tags": document_tags,
                    "source": "rag_upload_async"
                },
                chunk_size=chunk_size,
                chunk_overlap=chunk_overlap,
                progress_callback=enhanced_progress_callback
            )

            logger.info("=" * 80)
            logger.info("✅ [STEP 4] LLAMAINDEX SERVICE COMPLETED")
            logger.info("=" * 80)

            # Create IMAGE_EMBEDDINGS_GENERATED checkpoint after CLIP embeddings
            chunks_created = processing_result.get('statistics', {}).get('total_chunks', 0)
            images_extracted = processing_result.get('statistics', {}).get('images_extracted', 0)
            clip_embeddings = processing_result.get('statistics', {}).get('clip_embeddings_generated', 0)

            if clip_embeddings > 0:
                await checkpoint_recovery_service.create_checkpoint(
                    job_id=job_id,
                    stage=ProcessingStage.IMAGE_EMBEDDINGS_GENERATED,
                    data={
                        "document_id": document_id,
                        "chunks_created": chunks_created,
                        "images_extracted": images_extracted,
                        "clip_embeddings": clip_embeddings
                    },
                    metadata={
                        "current_step": "CLIP embeddings generated",
                        "timestamp": datetime.utcnow().isoformat()
                    }
                )
                logger.info(f"✅ Created IMAGE_EMBEDDINGS_GENERATED checkpoint for job {job_id}")

            # Log the processing result status for debugging
            result_status = processing_result.get('status', 'unknown')
            logger.info(f"📊 Processing result status: {result_status}")
            logger.info(f"📊 Processing result keys: {list(processing_result.keys())}")
            logger.info(f"📊 Statistics: {processing_result.get('statistics', {})}")

            if result_status == 'success':
                # Create COMPLETED checkpoint with all processing data
                await checkpoint_recovery_service.create_checkpoint(
                    job_id=job_id,
                    stage=ProcessingStage.COMPLETED,
                    data={
                        "document_id": document_id,
                        "chunks_created": chunks_created,
                        "images_extracted": images_extracted,
                        "embeddings_generated": processing_result.get('statistics', {}).get('database_embeddings_stored', 0),
                        "clip_embeddings": clip_embeddings
                    },
                    metadata={
                        "processing_time": (datetime.utcnow() - start_time).total_seconds(),
                        "statistics": processing_result.get('statistics', {})
                    }
                )
                logger.info(f"✅ Created COMPLETED checkpoint for job {job_id}")
            else:
                # Log why we're not creating COMPLETED checkpoint
                logger.error(f"❌ Processing did NOT return success status!")
                logger.error(f"   Status: {result_status}")
                logger.error(f"   Full result: {processing_result}")
                # Raise an exception so it gets caught and logged properly
                raise RuntimeError(f"Document processing returned status '{result_status}' instead of 'success'")
        else:
            # Resuming from checkpoint - retrieve data from last checkpoint
            logger.info(f"⏭️ Skipping document processing - resuming from {resume_from_stage}")
            checkpoint_data = last_checkpoint.get('checkpoint_data', {})
            processing_result = {
                'status': 'success',
                'statistics': {
                    'total_chunks': checkpoint_data.get('chunks_created', 0),
                    'images_extracted': checkpoint_data.get('images_extracted', 0),
                    'database_embeddings_stored': checkpoint_data.get('embeddings_generated', 0),
                    'clip_embeddings_generated': checkpoint_data.get('clip_embeddings', 0)
                }
            }

        processing_time = (datetime.utcnow() - start_time).total_seconds()

        # Check if processing succeeded
        result_status = processing_result.get('status', 'completed')
        chunks_created = processing_result.get('statistics', {}).get('total_chunks', 0)

        if result_status == 'error':
            error_message = processing_result.get('error', 'Unknown error during document processing')
            job_storage[job_id]["status"] = "failed"
            job_storage[job_id]["error"] = error_message
            job_storage[job_id]["progress"] = 100
        else:
            # ✅ FIX 3: Run product creation in background to prevent timeout
            # Mark main job as 90% complete, product creation runs separately
            products_created = 0

            if chunks_created > 0:
                logger.info(f"🏭 Scheduling background product creation for document {document_id}")
                # Start product creation in background (don't await)
                # Note: asyncio is already imported at the top of the file
                asyncio.create_task(create_products_background(
                    document_id=document_id,
                    workspace_id="ffafc28b-1b8b-4b0d-b226-9f9a6154004e",
                    job_id=job_id
                ))
                logger.info("✅ Product creation scheduled in background")
            else:
                logger.info("⚠️ No chunks created, skipping product creation")

            # ✅ FIX 4: Start background image processing with sub-job tracking
            # Get images_extracted from database
            images_extracted_result = supabase.client.table("document_images").select("id", count="exact").eq("document_id", document_id).execute()
            images_extracted = images_extracted_result.count if images_extracted_result else 0
            if images_extracted > 0:
                logger.info(f"🖼️ Scheduling background image AI analysis for {images_extracted} images")
                asyncio.create_task(process_images_background(
                    document_id=document_id,
                    job_id=job_id,
                    images_count=images_extracted
                ))
                logger.info("✅ Image AI analysis scheduled in background")
            else:
                logger.info("⚠️ No images extracted, skipping background image analysis")

            job_storage[job_id]["status"] = "completed"
            job_storage[job_id]["progress"] = 90  # Main processing complete, products/images running in background
            job_storage[job_id]["completed_at"] = datetime.utcnow().isoformat()
            job_storage[job_id]["result"] = {
                "document_id": document_id,
                "title": title or filename,
                "status": result_status,
                "chunks_created": chunks_created,
                "embeddings_generated": chunks_created > 0,
                "products_created": products_created,
                "images_extracted": images_extracted,  # Include images count
                "processing_time": processing_time,
                "message": f"Document processed successfully: {chunks_created} chunks created, {products_created} products created, {images_extracted} images extracted"
            }

            # Persist completion to database
            if job_recovery_service:
                await job_recovery_service.persist_job(
                    job_id=job_id,
                    document_id=document_id,
                    filename=filename,
                    status="completed",
                    progress=100,
                    metadata={
                        "chunks_created": chunks_created,
                        "products_created": products_created,
                        "images_extracted": images_extracted,  # Include images count
                        "processing_time": processing_time
                    }
                )

    except asyncio.CancelledError:
        # Job was cancelled (likely due to service shutdown)
        logger.error(f"🛑 JOB INTERRUPTED: {job_id}")
        logger.error(f"   Document ID: {document_id}")
        logger.error(f"   Filename: {filename}")
        logger.error(f"   Reason: Service shutdown or task cancellation")
        logger.error(f"   Duration before interruption: {(datetime.utcnow() - start_time).total_seconds():.2f}s")

        job_storage[job_id]["status"] = "interrupted"
        job_storage[job_id]["error"] = "Job interrupted due to service shutdown"
        job_storage[job_id]["progress"] = job_storage[job_id].get("progress", 0)
        job_storage[job_id]["interrupted_at"] = datetime.utcnow().isoformat()

        # Persist interruption to database
        if job_recovery_service:
            await job_recovery_service.mark_job_interrupted(
                job_id=job_id,
                reason="Service shutdown or task cancellation"
            )

        # Re-raise to allow proper cleanup
        raise

    except Exception as e:
        logger.error(f"❌ BACKGROUND JOB FAILED: {job_id}")
        logger.error(f"   Document ID: {document_id}")
        logger.error(f"   Error: {e}", exc_info=True)
        logger.error(f"   Duration before failure: {(datetime.utcnow() - start_time).total_seconds():.2f}s")

        job_storage[job_id]["status"] = "failed"
        job_storage[job_id]["error"] = str(e)
        job_storage[job_id]["progress"] = 100
        job_storage[job_id]["failed_at"] = datetime.utcnow().isoformat()

        # Persist failure to database
        if job_recovery_service:
            await job_recovery_service.persist_job(
                job_id=job_id,
                document_id=document_id,
                filename=filename,
                status="failed",
                progress=100,
                error=str(e)
            )

    finally:
        end_time = datetime.utcnow()
        total_duration = (end_time - start_time).total_seconds()
        final_status = job_storage[job_id].get("status", "unknown")

        logger.info(f"📋 BACKGROUND JOB FINISHED: {job_id}")
        logger.info(f"   Final status: {final_status}")
        logger.info(f"   Total duration: {total_duration:.2f}s")
        logger.info(f"   Ended at: {end_time.isoformat()}")


async def process_document_with_discovery(
    job_id: str,
    document_id: str,
    file_content: bytes,
    filename: str,
    title: Optional[str],
    description: Optional[str],
    document_tags: List[str],
    discovery_model: str,
    focused_extraction: bool,
    extract_categories: List[str],
    chunk_size: int,
    chunk_overlap: int,
    workspace_id: str = "ffafc28b-1b8b-4b0d-b226-9f9a6154004e",
    agent_prompt: Optional[str] = None,
    enable_prompt_enhancement: bool = True
):
    """
    Background task to process document with intelligent product discovery.

    NEW ARCHITECTURE:
    Stage 0: Product Discovery (0-15%) - Analyze PDF with Claude/GPT, classify content by category
    Stage 1: Focused Extraction (15-30%) - Extract pages based on extract_categories
    Stage 2: Chunking (30-50%) - Create chunks for extracted content
    Stage 3: Image Processing (50-70%) - Extract images from specified categories only
    Stage 4: Product Creation (70-90%) - Create products from discovery
    Stage 5: Quality Enhancement (90-100%) - Claude validation (async)

    Args:
        focused_extraction: If True (default), only process pages/images from extract_categories.
                          If False, process entire PDF.
        extract_categories: List of categories to extract (e.g., ['products'], ['certificates', 'logos']).
                          Categories: 'products', 'certificates', 'logos', 'specifications', 'all'
    """
    start_time = datetime.utcnow()

    # Initialize lazy loading for this job
    from app.services.lazy_loader import get_component_manager
    component_manager = get_component_manager()

    # Track which components are loaded for cleanup
    loaded_components = []

    logger.info("=" * 80)
    logger.info(f"🔍 [PRODUCT DISCOVERY] STARTING")
    logger.info("=" * 80)
    logger.info(f"📋 Job ID: {job_id}")
    logger.info(f"📄 Document ID: {document_id}")
    logger.info(f"🤖 Discovery Model: {discovery_model.upper()}")
    logger.info(f"🎯 Focused Extraction: {'ENABLED' if focused_extraction else 'DISABLED (Full PDF)'}")
    logger.info(f"📦 Extract Categories: {', '.join(extract_categories).upper()}")
    logger.info("=" * 80)

    try:
        # Initialize Progress Tracker
        from app.services.progress_tracker import ProgressTracker
        from app.schemas.jobs import ProcessingStage
        from app.services.checkpoint_recovery_service import checkpoint_recovery_service, ProcessingStage as CheckpointStage

        tracker = ProgressTracker(
            job_id=job_id,
            document_id=document_id,
            total_pages=0,  # Will update after PDF extraction
            job_storage=job_storage
        )
        await tracker.start_processing()

        # Create INITIALIZED checkpoint
        await checkpoint_recovery_service.create_checkpoint(
            job_id=job_id,
            stage=CheckpointStage.INITIALIZED,
            data={
                "document_id": document_id,
                "filename": filename,
                "file_size": len(file_content)
            },
            metadata={
                "title": title or filename,
                "description": description,
                "tags": document_tags,
                "discovery_model": discovery_model,
                "focused_extraction": focused_extraction
            }
        )
        logger.info(f"✅ Created INITIALIZED checkpoint for job {job_id}")

        # Stage 0: Product Discovery (0-15%)
        logger.info("🔍 [STAGE 0] Product Discovery - Starting...")
        await tracker.update_stage(ProcessingStage.INITIALIZING, stage_name="product_discovery")

        from app.services.product_discovery_service import ProductDiscoveryService
        from app.services.pdf_processor import PDFProcessor

        # Extract PDF text first
        pdf_processor = PDFProcessor()
        pdf_result = await pdf_processor.process_pdf_from_bytes(
            pdf_bytes=file_content,
            document_id=document_id,
            processing_options={'extract_images': False, 'extract_tables': False}
        )

        # Create processed_documents record IMMEDIATELY (required for job_progress foreign key)
        # This MUST happen BEFORE any _sync_to_database() calls
        supabase = get_supabase_client()
        try:
            supabase.client.table('processed_documents').upsert({
                "id": document_id,
                "workspace_id": "ffafc28b-1b8b-4b0d-b226-9f9a6154004e",
                "pdf_document_id": document_id,
                "content": pdf_result.markdown_content or "",
                "processing_status": "processing",
                "metadata": {
                    "filename": filename,
                    "file_size": len(file_content),
                    "page_count": pdf_result.page_count
                }
            }).execute()
            logger.info(f"✅ Created processed_documents record for {document_id}")
        except Exception as e:
            logger.error(f"❌ CRITICAL: Failed to create processed_documents record: {e}")
            raise  # Don't continue if this fails

        # Update tracker with total pages
        tracker.total_pages = pdf_result.page_count
        for page_num in range(1, pdf_result.page_count + 1):
            from app.schemas.jobs import PageProcessingStatus
            tracker.page_statuses[page_num] = PageProcessingStatus(
                page_number=page_num,
                stage=ProcessingStage.INITIALIZING,  # Changed from PENDING (doesn't exist)
                status="pending"
            )

        # Run category-based discovery with prompt enhancement
        discovery_service = ProductDiscoveryService(model=discovery_model)
        catalog = await discovery_service.discover_products(
            pdf_content=file_content,
            pdf_text=pdf_result.markdown_content,
            total_pages=pdf_result.page_count,
            categories=extract_categories,
            agent_prompt=agent_prompt,  # From unified_upload request
            workspace_id=workspace_id,
            enable_prompt_enhancement=enable_prompt_enhancement,
            job_id=job_id
        )

        logger.info(f"✅ [STAGE 0] Discovery Complete:")
        logger.info(f"   Categories: {', '.join(extract_categories)}")
        logger.info(f"   Products: {len(catalog.products)}")
        if "certificates" in extract_categories:
            logger.info(f"   Certificates: {len(catalog.certificates)}")
        if "logos" in extract_categories:
            logger.info(f"   Logos: {len(catalog.logos)}")
        if "specifications" in extract_categories:
            logger.info(f"   Specifications: {len(catalog.specifications)}")
        logger.info(f"   Confidence: {catalog.confidence_score:.2f}")

        # Update tracker
        tracker.products_created = len(catalog.products)
        await tracker._sync_to_database(stage="product_discovery")

        # Create PRODUCTS_DETECTED checkpoint (now includes all categories)
        checkpoint_data = {
            "document_id": document_id,
            "categories": extract_categories,
            "products_detected": len(catalog.products),
            "product_names": [p.name for p in catalog.products],
            "total_pages": pdf_result.page_count
        }

        # Add other categories if discovered
        if "certificates" in extract_categories:
            checkpoint_data["certificates_detected"] = len(catalog.certificates)
            checkpoint_data["certificate_names"] = [c.name for c in catalog.certificates]
        if "logos" in extract_categories:
            checkpoint_data["logos_detected"] = len(catalog.logos)
            checkpoint_data["logo_names"] = [l.name for l in catalog.logos]
        if "specifications" in extract_categories:
            checkpoint_data["specifications_detected"] = len(catalog.specifications)
            checkpoint_data["specification_names"] = [s.name for s in catalog.specifications]

        await checkpoint_recovery_service.create_checkpoint(
            job_id=job_id,
            stage=CheckpointStage.PRODUCTS_DETECTED,
            data=checkpoint_data,
            metadata={
                "confidence_score": catalog.confidence_score,
                "discovery_model": discovery_model
            }
        )
        logger.info(f"✅ Created PRODUCTS_DETECTED checkpoint for job {job_id}")

        # Stage 1: Focused Extraction (15-30%)
        logger.info("🎯 [STAGE 1] Focused Extraction - Starting...")
        await tracker.update_stage(ProcessingStage.EXTRACTING_TEXT, stage_name="focused_extraction")

        product_pages = set()
        if focused_extraction:
            logger.info(f"   ENABLED - Processing ONLY pages with {len(catalog.products)} products")
            for product in catalog.products:
                product_pages.update(product.page_range)

            pages_to_skip = set(range(1, pdf_result.page_count + 1)) - product_pages
            for page_num in pages_to_skip:
                tracker.skip_page_processing(page_num, "Not a product page (focused extraction)")

            logger.info(f"   Product pages: {sorted(product_pages)}")
            logger.info(f"   Processing: {len(product_pages)} / {pdf_result.page_count} pages")
        else:
            logger.info(f"   DISABLED - Processing ALL {pdf_result.page_count} pages")
            product_pages = set(range(1, pdf_result.page_count + 1))

        await tracker._sync_to_database(stage="focused_extraction")

        # Stage 2: Chunking (30-50%)
        logger.info("📝 [STAGE 2] Chunking - Starting...")
        await tracker.update_stage(ProcessingStage.SAVING_TO_DATABASE, stage_name="chunking")

        from app.services.llamaindex_service import LlamaIndexService
        llamaindex_service = LlamaIndexService()

        # Create document in database
        doc_data = {
            'id': document_id,
            'workspace_id': "ffafc28b-1b8b-4b0d-b226-9f9a6154004e",  # Default workspace
            'filename': filename,
            'content_type': 'application/pdf',
            'file_size': len(file_content),
            'file_path': f'pdf-documents/{document_id}/{filename}',
            'processing_status': 'processing',
            'metadata': {
                'title': title or filename,
                'description': description,
                'page_count': pdf_result.page_count,
                'tags': document_tags,
                'products_discovered': len(catalog.products),
                'product_names': [p.name for p in catalog.products],
                'focused_extraction': focused_extraction,
                'discovery_model': discovery_model
            }
        }
        supabase.client.table('documents').upsert(doc_data).execute()
        logger.info(f"✅ Created documents table record for {document_id}")

        # Process chunks using LlamaIndex
        logger.info(f"📝 Calling index_pdf_content with {len(file_content)} bytes, product_pages={sorted(product_pages)}")
        logger.info(f"📝 LlamaIndex service available: {llamaindex_service.available}")

        chunk_result = await llamaindex_service.index_pdf_content(
            pdf_content=file_content,
            document_id=document_id,
            metadata={
                'filename': filename,
                'title': title,
                'page_count': pdf_result.page_count,
                'product_pages': sorted(product_pages),
                'chunk_size': chunk_size,
                'chunk_overlap': chunk_overlap
            }
        )

        logger.info(f"📝 index_pdf_content returned: {chunk_result}")

        tracker.chunks_created = chunk_result.get('chunks_created', 0)
        # NOTE: Don't pass chunks_created to update_database_stats because it increments!
        # We already set tracker.chunks_created directly above.
        await tracker.update_database_stats(
            kb_entries=tracker.chunks_created,
            sync_to_db=True
        )

        logger.info(f"✅ [STAGE 2] Chunking Complete: {tracker.chunks_created} chunks created")

        # Create CHUNKS_CREATED checkpoint
        await checkpoint_recovery_service.create_checkpoint(
            job_id=job_id,
            stage=CheckpointStage.CHUNKS_CREATED,
            data={
                "document_id": document_id,
                "chunks_created": tracker.chunks_created,
                "chunk_ids": chunk_result.get('chunk_ids', [])
            },
            metadata={
                "chunk_size": chunk_size,
                "chunk_overlap": chunk_overlap,
                "product_pages": sorted(product_pages)
            }
        )
        logger.info(f"✅ Created CHUNKS_CREATED checkpoint for job {job_id}")

        # Force garbage collection after chunking to free memory
        import gc
        gc.collect()
        logger.info("🧹 Memory cleanup after Stage 2 (Chunking)")

        # Stage 3: Image Processing (50-70%)
        logger.info("🖼️ [STAGE 3] Image Processing - Starting...")
        await tracker.update_stage(ProcessingStage.EXTRACTING_IMAGES, stage_name="image_processing")

        # LAZY LOADING: Load LlamaIndex service only for image processing
        logger.info("📦 Loading LlamaIndex service for image analysis...")
        try:
            llamaindex_service = await component_manager.load("llamaindex_service")
            loaded_components.append("llamaindex_service")
            logger.info("✅ LlamaIndex service loaded for Stage 3")
        except Exception as e:
            logger.error(f"❌ Failed to load LlamaIndex service: {e}")
            raise

        # Re-extract PDF with images this time
        pdf_result_with_images = await pdf_processor.process_pdf_from_bytes(
            pdf_bytes=file_content,
            document_id=document_id,
            processing_options={'extract_images': True, 'extract_tables': False}
        )

        # Group images by page number
        # Filename formats: "page_X_image_Y.png" OR "document_id.pdf-PAGE-IMAGE.jpg"
        images_by_page = {}
        for img_data in pdf_result_with_images.extracted_images:
            filename = img_data.get('filename', '')
            import re

            # Try format 1: page_X_image_Y.png
            match = re.search(r'page_(\d+)_', filename)
            if not match:
                # Try format 2: document_id.pdf-PAGE-IMAGE.jpg
                match = re.search(r'\.pdf-(\d+)-\d+\.', filename)

            if match:
                page_num = int(match.group(1))
                if page_num not in images_by_page:
                    images_by_page[page_num] = []
                images_by_page[page_num].append(img_data)
            else:
                logger.warning(f"Could not extract page number from filename: {filename}")

        # CRITICAL: Save images to database FIRST before AI processing
        # This ensures images are persisted even if AI processing fails
        # IMPORTANT: Respect focused_extraction flag and extract_categories
        logger.info(f"💾 Saving images to database...")
        logger.info(f"   Focused extraction: {focused_extraction}")
        logger.info(f"   Extract categories: {', '.join(extract_categories)}")
        images_saved = 0
        images_skipped = 0

        for img_data in pdf_result_with_images.extracted_images:
            try:
                # Extract page number from filename
                filename = img_data.get('filename', '')
                match = re.search(r'page_(\d+)_', filename) or re.search(r'\.pdf-(\d+)-\d+\.', filename)
                page_num = int(match.group(1)) if match else None

                # Determine image category
                image_category = 'product' if (page_num and page_num in product_pages) else 'other'

                # Skip images based on focused_extraction and extract_categories
                if focused_extraction and 'all' not in extract_categories:
                    # Only save images from categories specified in extract_categories
                    if 'products' in extract_categories and image_category != 'product':
                        logger.debug(f"Skipping image from page {page_num} (category: {image_category}, not in extract_categories)")
                        images_skipped += 1
                        continue
                    # Note: Other categories (certificates, logos, specifications) are handled
                    # by the document_entities system, not the images table

                # Prepare image record for database
                image_record = {
                    'document_id': document_id,
                    'workspace_id': workspace_id,
                    'image_url': img_data.get('storage_url'),
                    'image_type': 'extracted',
                    'caption': f"Image from page {page_num}" if page_num else "Extracted image",
                    'page_number': page_num,
                    'confidence': img_data.get('confidence_score', 0.5),
                    'processing_status': 'pending_analysis',
                    'metadata': {
                        'filename': filename,
                        'storage_path': img_data.get('storage_path'),
                        'storage_bucket': img_data.get('storage_bucket', 'pdf-tiles'),
                        'quality_score': img_data.get('quality_score', 0.5),
                        'extracted_at': datetime.utcnow().isoformat(),
                        'source': 'pdf_extraction',
                        'focused_extraction': focused_extraction,
                        'extract_categories': extract_categories,
                        'category': image_category,
                        'product_page': page_num in product_pages if page_num else False
                    }
                }

                # Insert into database
                supabase.client.table('document_images').insert(image_record).execute()
                images_saved += 1

            except Exception as e:
                logger.error(f"Failed to save image {filename} to database: {e}")

        logger.info(f"✅ Saved {images_saved}/{len(pdf_result_with_images.extracted_images)} images to database")
        if images_skipped > 0:
            logger.info(f"   Skipped {images_skipped} images (not in extract_categories: {', '.join(extract_categories)})")

        # Update tracker with images_extracted count
        tracker.images_extracted = images_saved
        await tracker.update_database_stats(
            images_stored=images_saved,
            sync_to_db=True
        )

        # Process images with Llama + CLIP (always extract images, even in focused mode)
        images_processed = 0
        logger.info(f"   Total images extracted from PDF: {len(pdf_result_with_images.extracted_images)}")
        logger.info(f"   Images grouped by page: {len(images_by_page)} pages with images")
        logger.info(f"   Product pages to process: {sorted(product_pages)}")

        for page_num, images in images_by_page.items():
            # Process images from all pages (focused extraction only affects chunking, not images)
            logger.info(f"   Processing {len(images)} images from page {page_num}")

            for img_data in images:
                try:
                    # Read image file and convert to base64
                    image_path = img_data.get('path')
                    if not image_path or not os.path.exists(image_path):
                        logger.warning(f"Image file not found: {image_path}")
                        continue

                    with open(image_path, 'rb') as f:
                        image_bytes = f.read()
                        image_base64 = base64.b64encode(image_bytes).decode('utf-8')

                    # Analyze with Llama Vision + CLIP embeddings
                    analysis_result = await llamaindex_service._analyze_image_material(
                        image_base64=image_base64,
                        page_number=page_num,
                        document_id=document_id
                    )

                    images_processed += 1
                    tracker.total_images_extracted += 1

                    # Update progress every 10 images
                    if images_processed % 10 == 0:
                        await tracker.update_database_stats(
                            images_stored=images_processed,
                            sync_to_db=True
                        )

                except Exception as e:
                    logger.error(f"Failed to process image on page {page_num}: {e}")

        # Don't overwrite tracker.images_stored - it was already set correctly from images_saved
        # tracker.images_stored is the count of images saved to database (line 2570)
        # images_processed is the count of images analyzed with Llama Vision (may be 0 if files don't exist)
        await tracker._sync_to_database(stage="image_processing")

        logger.info(f"✅ [STAGE 3] Image Processing Complete: {images_processed} images processed")

        # Create IMAGES_EXTRACTED checkpoint
        await checkpoint_recovery_service.create_checkpoint(
            job_id=job_id,
            stage=CheckpointStage.IMAGES_EXTRACTED,
            data={
                "document_id": document_id,
                "images_processed": images_processed,
                "images_by_page": {str(k): len(v) for k, v in images_by_page.items()}
            },
            metadata={
                "total_images": images_processed,
                "product_pages_with_images": len(images_by_page)
            }
        )
        logger.info(f"✅ Created IMAGES_EXTRACTED checkpoint for job {job_id}")

        # LAZY LOADING: Unload LlamaIndex service after image processing to free memory
        if "llamaindex_service" in loaded_components:
            logger.info("🧹 Unloading LlamaIndex service after Stage 3...")
            try:
                await component_manager.unload("llamaindex_service")
                loaded_components.remove("llamaindex_service")
                logger.info("✅ LlamaIndex service unloaded, memory freed")
            except Exception as e:
                logger.warning(f"⚠️ Failed to unload LlamaIndex service: {e}")

        # Force garbage collection after image processing to free memory
        import gc
        gc.collect()
        logger.info("🧹 Memory cleanup after Stage 3 (Image Processing)")

        # Stage 4: Product Creation & Linking (70-90%)
        logger.info("🏭 [STAGE 4] Product Creation & Linking - Starting...")
        await tracker.update_stage(ProcessingStage.FINALIZING, stage_name="product_creation")

        from app.services.entity_linking_service import EntityLinkingService
        from app.services.document_entity_service import DocumentEntityService

        # Create products in database (with metadata)
        products_created = 0
        product_id_map = {}  # Map product name to product ID for entity linking

        for product in catalog.products:
            try:
                # Use product.metadata field (new architecture - products + metadata inseparable)
                metadata = product.metadata or {}

                # Ensure page_range and confidence are in metadata
                if 'page_range' not in metadata:
                    metadata['page_range'] = product.page_range
                if 'confidence' not in metadata:
                    metadata['confidence'] = product.confidence

                product_data = {
                    'source_document_id': document_id,
                    'workspace_id': workspace_id,
                    'name': product.name,
                    'description': product.description or '',
                    'metadata': metadata  # ALL product metadata stored here
                }

                result = supabase.client.table('products').insert(product_data).execute()

                if result.data and len(result.data) > 0:
                    product_id = result.data[0]['id']
                    product_id_map[product.name] = product_id
                    products_created += 1
                    logger.info(f"   ✅ Created product: {product.name} (ID: {product_id})")

            except Exception as e:
                logger.error(f"Failed to create product {product.name}: {e}")

        tracker.products_created = products_created
        logger.info(f"   Products created: {products_created}")

        # Save document entities (certificates, logos, specifications) if discovered
        document_entity_service = DocumentEntityService(supabase.client)
        entities_created = 0
        entity_id_map = {}  # Map entity name to entity ID

        # Combine all entities from catalog
        all_entities = []

        if "certificates" in extract_categories and catalog.certificates:
            from app.services.document_entity_service import DocumentEntity
            for cert in catalog.certificates:
                entity = DocumentEntity(
                    entity_type="certificate",
                    name=cert.name,
                    page_range=cert.page_range,
                    description=f"{cert.certificate_type or 'Certificate'} issued by {cert.issuer or 'Unknown'}",
                    metadata={
                        "certificate_type": cert.certificate_type,
                        "issuer": cert.issuer,
                        "issue_date": cert.issue_date,
                        "expiry_date": cert.expiry_date,
                        "standards": cert.standards or [],
                        "confidence": cert.confidence
                    }
                )
                all_entities.append(entity)

        if "logos" in extract_categories and catalog.logos:
            from app.services.document_entity_service import DocumentEntity
            for logo in catalog.logos:
                entity = DocumentEntity(
                    entity_type="logo",
                    name=logo.name,
                    page_range=logo.page_range,
                    description=logo.description,
                    metadata={
                        "logo_type": logo.logo_type,
                        "confidence": logo.confidence
                    }
                )
                all_entities.append(entity)

        if "specifications" in extract_categories and catalog.specifications:
            from app.services.document_entity_service import DocumentEntity
            for spec in catalog.specifications:
                entity = DocumentEntity(
                    entity_type="specification",
                    name=spec.name,
                    page_range=spec.page_range,
                    description=spec.description,
                    metadata={
                        "spec_type": spec.spec_type,
                        "confidence": spec.confidence
                    }
                )
                all_entities.append(entity)

        # Save all entities to database
        if all_entities:
            entity_ids = await document_entity_service.save_entities(
                entities=all_entities,
                source_document_id=document_id,
                workspace_id=workspace_id
            )
            entities_created = len(entity_ids)

            # Map entity names to IDs
            for entity, entity_id in zip(all_entities, entity_ids):
                entity_id_map[entity.name] = entity_id

            logger.info(f"   Document entities created: {entities_created}")
            logger.info(f"     - Certificates: {len([e for e in all_entities if e.entity_type == 'certificate'])}")
            logger.info(f"     - Logos: {len([e for e in all_entities if e.entity_type == 'logo'])}")
            logger.info(f"     - Specifications: {len([e for e in all_entities if e.entity_type == 'specification'])}")

        # Link entities (images, chunks, products)
        linking_service = EntityLinkingService()
        linking_results = await linking_service.link_all_entities(
            document_id=document_id,
            catalog=catalog
        )

        logger.info(f"   Entity linking complete:")
        logger.info(f"     - Image-to-product links: {linking_results['image_product_links']}")
        logger.info(f"     - Image-to-chunk links: {linking_results['image_chunk_links']}")

        await tracker._sync_to_database(stage="product_creation")

        logger.info(f"✅ [STAGE 4] Product Creation & Linking Complete")

        # Create PRODUCTS_CREATED checkpoint
        checkpoint_metadata = {
            "entity_links": linking_results,
            "product_names": [p.name for p in catalog.products]
        }

        # Add document entity info if any were created
        if entities_created > 0:
            checkpoint_metadata["document_entities_created"] = entities_created
            checkpoint_metadata["entity_types"] = {
                "certificates": len([e for e in all_entities if e.entity_type == 'certificate']),
                "logos": len([e for e in all_entities if e.entity_type == 'logo']),
                "specifications": len([e for e in all_entities if e.entity_type == 'specification'])
            }

        await checkpoint_recovery_service.create_checkpoint(
            job_id=job_id,
            stage=CheckpointStage.PRODUCTS_CREATED,
            data={
                "document_id": document_id,
                "products_created": products_created,
                "document_entities_created": entities_created
            },
            metadata=checkpoint_metadata
        )
        logger.info(f"✅ Created PRODUCTS_CREATED checkpoint for job {job_id}")

        # Force garbage collection after product creation to free memory
        import gc
        gc.collect()
        logger.info("🧹 Memory cleanup after Stage 4 (Product Creation)")

        # Stage 5: Quality Enhancement (90-100%) - ASYNC
        logger.info("⚡ [STAGE 5] Quality Enhancement - Starting (Async)...")
        await tracker.update_stage(ProcessingStage.COMPLETED, stage_name="quality_enhancement")

        from app.services.claude_validation_service import ClaudeValidationService

        # Process Claude validation queue (for low-scoring images)
        claude_service = ClaudeValidationService()
        validation_results = await claude_service.process_validation_queue(document_id=document_id)

        logger.info(f"   Claude validation: {validation_results.get('validated', 0)} images validated")
        logger.info(f"   Average quality improvement: {validation_results.get('avg_improvement', 0):.2f}")

        await tracker._sync_to_database(stage="quality_enhancement")

        # Cleanup
        logger.info("🧹 Cleanup - Starting...")
        from app.services.cleanup_service import CleanupService

        cleanup_service = CleanupService()
        cleanup_results = await cleanup_service.cleanup_after_processing(
            document_id=document_id,
            job_id=job_id,
            temp_image_paths=[]  # Images already cleaned by PDF processor
        )

        logger.info(f"   Cleanup complete: {cleanup_results.get('images_deleted', 0)} images deleted, {cleanup_results.get('processes_killed', 0)} processes killed")

        # Mark job as complete
        result = {
            "document_id": document_id,
            "products_discovered": len(catalog.products),
            "products_created": products_created,
            "product_names": [p.name for p in catalog.products],
            "chunks_created": tracker.chunks_created,
            "images_processed": images_processed,
            "claude_validations": validation_results.get('validated', 0),
            "focused_extraction": focused_extraction,
            "pages_processed": len(product_pages),
            "pages_skipped": pdf_result.page_count - len(product_pages),
            "confidence_score": catalog.confidence_score
        }

        await tracker.complete_job(result=result)

        # Create COMPLETED checkpoint
        await checkpoint_recovery_service.create_checkpoint(
            job_id=job_id,
            stage=CheckpointStage.COMPLETED,
            data={
                "document_id": document_id,
                "products_created": products_created,
                "chunks_created": tracker.chunks_created,
                "images_processed": images_processed
            },
            metadata={
                "processing_time": (datetime.utcnow() - start_time).total_seconds(),
                "confidence_score": catalog.confidence_score,
                "focused_extraction": focused_extraction,
                "pages_processed": len(product_pages)
            }
        )
        logger.info(f"✅ Created COMPLETED checkpoint for job {job_id}")

        logger.info("=" * 80)
        logger.info(f"✅ [PRODUCT DISCOVERY PIPELINE] COMPLETED")
        logger.info(f"   Products: {products_created}")
        logger.info(f"   Chunks: {tracker.chunks_created}")
        logger.info(f"   Images: {images_processed}")
        logger.info("=" * 80)

        # LAZY LOADING: Cleanup all loaded components after successful completion
        logger.info("🧹 Cleaning up all loaded components...")
        for component_name in loaded_components:
            try:
                await component_manager.unload(component_name)
                logger.info(f"✅ Unloaded {component_name}")
            except Exception as cleanup_error:
                logger.warning(f"⚠️ Failed to unload {component_name}: {cleanup_error}")

        # Force garbage collection
        import gc
        gc.collect()
        logger.info("✅ All components cleaned up, memory freed")

    except Exception as e:
        logger.error(f"❌ [PRODUCT DISCOVERY PIPELINE] FAILED: {e}", exc_info=True)

        # LAZY LOADING: Cleanup all loaded components on error
        logger.info("🧹 Cleaning up loaded components due to error...")
        for component_name in loaded_components:
            try:
                await component_manager.unload(component_name)
                logger.info(f"✅ Unloaded {component_name}")
            except Exception as cleanup_error:
                logger.warning(f"⚠️ Failed to unload {component_name}: {cleanup_error}")

        # Force garbage collection
        import gc
        gc.collect()

        # Mark job as failed using tracker
        if 'tracker' in locals():
            await tracker.fail_job(error=e)
        else:
            # Fallback if tracker wasn't initialized
            job_storage[job_id]["status"] = "failed"
            job_storage[job_id]["error"] = str(e)
            job_storage[job_id]["progress"] = 100


@router.post("/query", response_model=QueryResponse)
async def query_documents(
    request: QueryRequest,
    llamaindex_service: LlamaIndexService = Depends(get_llamaindex_service)
):
    """
    **🤖 CONSOLIDATED QUERY ENDPOINT - Text-Based RAG Query**

    This endpoint replaces:
    - `/api/documents/{id}/query` → Use with `document_ids` filter
    - `/api/documents/{id}/summarize` → Use with summarization prompt

    ## 🎯 Query Capabilities

    ### Text Query (Implemented) ✅
    - Pure text-based RAG with advanced retrieval
    - Semantic search with reranking
    - Best for: Factual questions, information retrieval, summarization

    ## 📝 Examples

    ### Text Query (Default)
    ```bash
    curl -X POST "/api/rag/query" \\
      -H "Content-Type: application/json" \\
      -d '{
        "query": "What are the dimensions of the NOVA product?",
        "top_k": 5
      }'
    ```

    ### Document-Specific Query
    ```bash
    curl -X POST "/api/rag/query" \\
      -H "Content-Type: application/json" \\
      -d '{
        "query": "Summarize this document",
        "document_ids": ["doc-123"],
        "top_k": 20
      }'
    ```

    ## 🔄 Migration from Old Endpoints

    **Old:** `POST /api/documents/{id}/query`
    **New:** `POST /api/rag/query` with `document_ids` filter

    **Old:** `POST /api/documents/{id}/summarize`
    **New:** `POST /api/rag/query` with summarization prompt
    """
    start_time = datetime.utcnow()

    try:
        # Standard text-based RAG query
        result = await llamaindex_service.advanced_rag_query(
            query=request.query,
            max_results=request.top_k,
            similarity_threshold=request.similarity_threshold,
            enable_reranking=request.enable_reranking,
            query_type="factual"
        )

        processing_time = (datetime.utcnow() - start_time).total_seconds()

        return QueryResponse(
            query=request.query,
            answer=result.get('answer', ''),
            sources=result.get('sources', []),
            confidence_score=result.get('confidence_score', 0.0),
            processing_time=processing_time,
            retrieved_chunks=len(result.get('sources', []))
        )

    except HTTPException:
        raise
    except Exception as e:
        logger.error(f"Query processing failed: {e}", exc_info=True)
        raise HTTPException(
            status_code=status.HTTP_500_INTERNAL_SERVER_ERROR,
            detail=f"Query processing failed: {str(e)}"
        )

@router.post("/chat", response_model=ChatResponse)
async def chat_with_documents(
    request: ChatRequest,
    llamaindex_service: LlamaIndexService = Depends(get_llamaindex_service)
):
    """
    Conversational interface for document Q&A.
    
    This endpoint maintains conversation context and provides
    contextual responses based on the document collection.
    """
    start_time = datetime.utcnow()
    
    try:
        # Generate conversation ID if not provided
        conversation_id = request.conversation_id or str(uuid4())
        
        # Process chat message using advanced_rag_query
        result = await llamaindex_service.advanced_rag_query(
            query=request.message,
            max_results=request.top_k,
            query_type="conversational"
        )
        
        processing_time = (datetime.utcnow() - start_time).total_seconds()
        
        return ChatResponse(
            message=request.message,
            response=result.get('response', ''),
            conversation_id=conversation_id,
            sources=result.get('sources', []),
            processing_time=processing_time
        )
        
    except Exception as e:
        logger.error(f"Chat processing failed: {e}", exc_info=True)
        raise HTTPException(
            status_code=status.HTTP_500_INTERNAL_SERVER_ERROR,
            detail=f"Chat processing failed: {str(e)}"
        )


async def _enhance_search_results(
    results: List[Dict[str, Any]],
    workspace_id: str,
    include_related_products: bool = True,
    related_products_limit: int = 3
) -> List[Dict[str, Any]]:
    """
    Enhance search results with related products and images.

    Args:
        results: Raw search results
        workspace_id: Workspace ID for scoped queries
        include_related_products: Whether to include related products
        related_products_limit: Max related products per result

    Returns:
        Enhanced results with related products and images
    """
    try:
        supabase_client = get_supabase_client()
        product_rel_service = ProductRelationshipService(supabase_client=supabase_client)

        enhanced = []

        for result in results:
            # Get product ID from result
            product_id = result.get('id')
            if not product_id:
                enhanced.append(result)
                continue

            # Fetch related images
            try:
                images_response = supabase_client.table('product_image_relationships').select(
                    'id, image_id, relationship_type, relevance_score, document_images(id, image_url, caption)'
                ).eq('product_id', product_id).order('relevance_score', desc=True).limit(10).execute()

                related_images = []
                for img_rel in images_response.data or []:
                    if img_rel.get('document_images'):
                        related_images.append({
                            'id': img_rel['document_images']['id'],
                            'url': img_rel['document_images']['image_url'],
                            'relationship_type': img_rel['relationship_type'],
                            'relevance_score': img_rel['relevance_score'],
                            'caption': img_rel['document_images'].get('caption')
                        })

                result['related_images'] = related_images
            except Exception as e:
                logger.warning(f"Failed to fetch related images for product {product_id}: {e}")
                result['related_images'] = []

            # Fetch related products
            if include_related_products:
                try:
                    related_products = await product_rel_service.find_related_products(
                        product_id=product_id,
                        workspace_id=workspace_id,
                        limit=related_products_limit
                    )
                    result['related_products'] = related_products
                except Exception as e:
                    logger.warning(f"Failed to fetch related products for product {product_id}: {e}")
                    result['related_products'] = []
            else:
                result['related_products'] = []

            # Ensure all metadata is included
            if 'metadata' not in result:
                result['metadata'] = {}

            enhanced.append(result)

        return enhanced

    except Exception as e:
        logger.error(f"Error enhancing search results: {e}", exc_info=True)
        # Return original results if enhancement fails
        return results


@router.post("/search", response_model=SearchResponse)
async def search_documents(
    request: SearchRequest,
    strategy: Optional[str] = Query(
        "semantic",
        description="Search strategy: 'semantic' (default), 'vector'"
    ),
    llamaindex_service: LlamaIndexService = Depends(get_llamaindex_service)
):
    """
    **🔍 CONSOLIDATED SEARCH ENDPOINT - Single Entry Point for All Search Strategies**

    This endpoint replaces:
    - `/api/search/semantic` → Use `strategy="semantic"`
    - `/api/search/similarity` → Use `strategy="vector"`
    - `/api/unified-search` → Use this endpoint

    ## 🎯 Search Strategies (Implemented)

    ### Semantic Search (`strategy="semantic"`) - DEFAULT ✅
    - Natural language understanding with MMR (Maximal Marginal Relevance)
    - Context-aware matching with diversity
    - Best for: Text queries, conceptual search, diverse results

    ### Vector Search (`strategy="vector"`) ✅
    - Pure vector similarity (cosine distance)
    - Fast and efficient, no diversity filtering
    - Best for: Finding most similar documents, precise matching

    ## 📝 Examples

    ### Semantic Search (Default)
    ```bash
    curl -X POST "/api/rag/search" \\
      -H "Content-Type: application/json" \\
      -d '{"query": "modern minimalist furniture", "top_k": 10}'
    ```

    ### Vector Similarity Search
    ```bash
    curl -X POST "/api/rag/search?strategy=vector" \\
      -H "Content-Type: application/json" \\
      -d '{"query": "oak wood flooring", "top_k": 5}'
    ```

    ## 🔄 Migration from Old Endpoints

    **Old:** `POST /api/search/semantic`
    **New:** `POST /api/rag/search?strategy=semantic`

    **Old:** `POST /api/search/similarity`
    **New:** `POST /api/rag/search?strategy=vector`

    **Old:** `POST /api/unified-search`
    **New:** `POST /api/rag/search` (same functionality, clearer naming)
    """
    start_time = datetime.utcnow()

    try:
        # Validate strategy
        valid_strategies = ['semantic', 'vector']
        if strategy not in valid_strategies:
            raise HTTPException(
                status_code=status.HTTP_400_BAD_REQUEST,
                detail=f"Invalid strategy '{strategy}'. Valid strategies: {', '.join(valid_strategies)}"
            )

        # Initialize services
        supabase_client = get_supabase_client()
        search_prompt_service = SearchPromptService(supabase_client=supabase_client)
        product_rel_service = ProductRelationshipService(supabase_client=supabase_client)

        # Apply enhancement prompt to query if enabled
        query_to_use = request.query
        enhanced_query = None
        prompts_applied = []

        if request.use_search_prompts:
            enhancement_result = await search_prompt_service.enhance_query(
                query=request.query,
                workspace_id=request.workspace_id,
                custom_prompt=request.custom_formatting_prompt
            )
            if enhancement_result.get('enhancement_applied'):
                query_to_use = enhancement_result['enhanced_query']
                enhanced_query = query_to_use
                prompts_applied.extend(enhancement_result.get('prompts_applied', []))

        # Route to appropriate search method based on strategy
        if strategy == "semantic":
            # Semantic search using MMR (Maximal Marginal Relevance)
            # Balances relevance and diversity (lambda_mult=0.5)
            results = await llamaindex_service.semantic_search_with_mmr(
                query=query_to_use,
                k=request.top_k,
                lambda_mult=0.5
            )

        elif strategy == "vector":
            # Pure vector similarity search (cosine distance)
            # No diversity filtering (lambda_mult=1.0)
            results = await llamaindex_service.semantic_search_with_mmr(
                query=query_to_use,
                k=request.top_k,
                lambda_mult=1.0  # Pure similarity, no diversity
            )

<<<<<<< HEAD
        # Get raw results
        raw_results = results.get('results', [])

        # Apply formatting, filtering, enrichment prompts if enabled
        processed_results = raw_results
        if request.use_search_prompts:
            processed_results = await search_prompt_service.format_results(
                raw_results, request.workspace_id, request.custom_formatting_prompt
            )
            processed_results = await search_prompt_service.filter_results(
                processed_results, request.workspace_id
            )
            processed_results = await search_prompt_service.enrich_results(
                processed_results, request.workspace_id
            )

        # Enhance results with related products and images
        enhanced_results = []
        for result in processed_results:
            product_id = result.get('id')
            if not product_id:
                enhanced_results.append(result)
                continue

            # Fetch related images
            try:
                images_response = supabase_client.table('product_image_relationships').select(
                    'id, image_id, relationship_type, relevance_score, document_images(id, image_url, caption)'
                ).eq('product_id', product_id).order('relevance_score', desc=True).limit(10).execute()

                related_images = []
                for img_rel in images_response.data or []:
                    if img_rel.get('document_images'):
                        related_images.append({
                            'id': img_rel['document_images']['id'],
                            'url': img_rel['document_images']['image_url'],
                            'relationship_type': img_rel['relationship_type'],
                            'relevance_score': img_rel['relevance_score'],
                            'caption': img_rel['document_images'].get('caption')
                        })

                result['related_images'] = related_images
            except Exception as e:
                logger.warning(f"Failed to fetch related images for product {product_id}: {e}")
                result['related_images'] = []

            # Fetch related products if enabled
            if request.include_related_products:
                try:
                    related_products = await product_rel_service.find_related_products(
                        product_id=product_id,
                        workspace_id=request.workspace_id,
                        limit=request.related_products_limit
                    )
                    result['related_products'] = related_products
                except Exception as e:
                    logger.warning(f"Failed to fetch related products for product {product_id}: {e}")
                    result['related_products'] = []
            else:
                result['related_products'] = []

            enhanced_results.append(result)
=======
        # Enhance results with related products and images
        enhanced_results = await _enhance_search_results(
            results.get('results', []),
            request.workspace_id,
            request.include_related_products,
            request.related_products_limit
        )
>>>>>>> ef122ede

        processing_time = (datetime.utcnow() - start_time).total_seconds()

        return SearchResponse(
            query=request.query,
<<<<<<< HEAD
            enhanced_query=enhanced_query,
=======
>>>>>>> ef122ede
            results=enhanced_results,
            total_results=results.get('total_results', 0),
            search_type=strategy,
            processing_time=processing_time,
            search_metadata={
                'prompts_applied': prompts_applied,
                'prompts_enabled': request.use_search_prompts,
                'related_products_included': request.include_related_products
            }
        )

    except HTTPException:
        raise
    except Exception as e:
        logger.error(f"Search processing failed: {e}", exc_info=True)
        raise HTTPException(
            status_code=status.HTTP_500_INTERNAL_SERVER_ERROR,
            detail=f"Search processing failed: {str(e)}"
        )

@router.get("/documents/documents/{document_id}/content")
async def get_document_content(
    document_id: str,
    include_chunks: bool = Query(True, description="Include document chunks"),
    include_images: bool = Query(True, description="Include document images"),
    include_products: bool = Query(False, description="Include products created from document")
):
    """
    Get complete document content with all AI analysis results.

    Returns comprehensive document data including:
    - Document metadata
    - All chunks with embeddings
    - All images with AI analysis (CLIP, Llama, Claude)
    - All products created from the document
    - Complete AI model usage statistics
    """
    try:
        logger.info(f"📊 Fetching complete content for document {document_id}")
        supabase_client = get_supabase_client()

        # Get document metadata
        doc_response = supabase_client.client.table('documents').select('*').eq('id', document_id).execute()
        if not doc_response.data or len(doc_response.data) == 0:
            raise HTTPException(status_code=404, detail=f"Document {document_id} not found")

        document = doc_response.data[0]
        result = {
            "id": document['id'],
            "created_at": document['created_at'],
            "metadata": document.get('metadata', {}),
            "chunks": [],
            "images": [],
            "products": [],
            "statistics": {}
        }

        # Get chunks with embeddings
        if include_chunks:
            logger.info(f"📄 Fetching chunks for document {document_id}")
            chunks_response = supabase_client.client.table('document_chunks').select('*').eq('document_id', document_id).execute()
            chunks = chunks_response.data or []

            # Get embeddings for each chunk
            for chunk in chunks:
                embeddings_response = supabase_client.client.table('embeddings').select('*').eq('chunk_id', chunk['id']).execute()
                chunk['embeddings'] = embeddings_response.data or []

            result['chunks'] = chunks
            logger.info(f"✅ Fetched {len(chunks)} chunks")

        # Get images with AI analysis
        if include_images:
            logger.info(f"🖼️ Fetching images for document {document_id}")
            images_response = supabase_client.client.table('document_images').select('*').eq('document_id', document_id).execute()
            result['images'] = images_response.data or []
            logger.info(f"✅ Fetched {len(result['images'])} images")

        # Get products
        if include_products:
            logger.info(f"🏭 Fetching products for document {document_id}")
            products_response = supabase_client.client.table('products').select('*').eq('source_document_id', document_id).execute()
            result['products'] = products_response.data or []
            logger.info(f"✅ Fetched {len(result['products'])} products")

        # Calculate statistics
        chunks_count = len(result['chunks'])
        images_count = len(result['images'])
        products_count = len(result['products'])

        # Count embeddings
        text_embeddings = sum(1 for chunk in result['chunks'] if chunk.get('embeddings'))
        clip_embeddings = sum(1 for img in result['images'] if img.get('visual_clip_embedding_512'))
        llama_analysis = sum(1 for img in result['images'] if img.get('llama_analysis'))
        claude_validation = sum(1 for img in result['images'] if img.get('claude_validation'))
        color_embeddings = sum(1 for img in result['images'] if img.get('color_embedding_256'))
        texture_embeddings = sum(1 for img in result['images'] if img.get('texture_embedding_256'))
        application_embeddings = sum(1 for img in result['images'] if img.get('application_embedding_512'))

        result['statistics'] = {
            "chunks_count": chunks_count,
            "images_count": images_count,
            "products_count": products_count,
            "ai_usage": {
                "openai_calls": text_embeddings,
                "llama_calls": llama_analysis,
                "claude_calls": claude_validation,
                "clip_embeddings": clip_embeddings
            },
            "embeddings_generated": {
                "text": text_embeddings,
                "visual": clip_embeddings,
                "color": color_embeddings,
                "texture": texture_embeddings,
                "application": application_embeddings,
                "total": text_embeddings + clip_embeddings + color_embeddings + texture_embeddings + application_embeddings
            },
            "completion_rates": {
                "text_embeddings": f"{(text_embeddings / chunks_count * 100) if chunks_count > 0 else 0:.1f}%",
                "image_analysis": f"{(clip_embeddings / images_count * 100) if images_count > 0 else 0:.1f}%"
            }
        }

        logger.info(f"✅ Document content fetched successfully: {chunks_count} chunks, {images_count} images, {products_count} products")
        return JSONResponse(content=result)

    except HTTPException:
        raise
    except Exception as e:
        logger.error(f"❌ Error fetching document content: {e}", exc_info=True)
        raise HTTPException(status_code=500, detail=f"Error fetching document content: {str(e)}")


@router.get("/documents", response_model=DocumentListResponse)
async def list_documents(
    page: int = Query(1, ge=1, description="Page number"),
    page_size: int = Query(20, ge=1, le=100, description="Page size"),
    search: Optional[str] = Query(None, description="Search term for filtering"),
    tags: Optional[str] = Query(None, description="Comma-separated tags for filtering"),
    llamaindex_service: LlamaIndexService = Depends(get_llamaindex_service)
):
    """
    List and filter documents in the collection.

    This endpoint provides paginated access to the document collection
    with optional filtering by search terms and tags.
    """
    try:
        # Parse tags filter
        tag_filter = []
        if tags:
            tag_filter = [tag.strip() for tag in tags.split(',')]
        
        # Get documents using list_indexed_documents
        result = await llamaindex_service.list_indexed_documents()
        
        return DocumentListResponse(
            documents=result.get('documents', []),
            total_count=result.get('total_count', 0),
            page=page,
            page_size=page_size
        )
        
    except Exception as e:
        logger.error(f"Document listing failed: {e}", exc_info=True)
        raise HTTPException(
            status_code=status.HTTP_500_INTERNAL_SERVER_ERROR,
            detail=f"Document listing failed: {str(e)}"
        )

@router.delete("/documents/{document_id}")
async def delete_document(
    document_id: str,
    llamaindex_service: LlamaIndexService = Depends(get_llamaindex_service)
):
    """
    Delete a document and its associated embeddings.
    
    This endpoint removes a document from the collection and
    cleans up all associated data including embeddings and chunks.
    """
    try:
        # Delete document
        result = await llamaindex_service.delete_document(document_id)
        
        if not result.get('success', False):
            raise HTTPException(
                status_code=status.HTTP_404_NOT_FOUND,
                detail="Document not found"
            )
        
        return JSONResponse(
            status_code=status.HTTP_200_OK,
            content={
                "message": "Document deleted successfully",
                "document_id": document_id,
                "chunks_deleted": result.get('chunks_deleted', 0)
            }
        )
        
    except HTTPException:
        raise
    except Exception as e:
        logger.error(f"Document deletion failed: {e}", exc_info=True)
        raise HTTPException(
            status_code=status.HTTP_500_INTERNAL_SERVER_ERROR,
            detail=f"Document deletion failed: {str(e)}"
        )

@router.get("/health", response_model=HealthCheckResponse)
async def rag_health_check(
    llamaindex_service: LlamaIndexService = Depends(get_llamaindex_service)
):
    """
    Health check for RAG services.
    
    This endpoint checks the health of all RAG-related services
    including LlamaIndex, embedding service, and vector store.
    """
    try:
        # Check LlamaIndex service health
        llamaindex_health = await llamaindex_service.health_check()

        # Try to check embedding service health (optional)
        embedding_health = {"status": "unknown", "message": "Embedding service not available"}
        try:
            embedding_service = await get_embedding_service()
            embedding_health = await embedding_service.health_check()
        except Exception as e:
            logger.warning(f"Embedding service health check failed: {e}")
            embedding_health = {"status": "error", "error": str(e)}

        # Determine overall status
        overall_status = "healthy"
        if llamaindex_health.get("status") != "healthy":
            overall_status = "degraded"

        return HealthCheckResponse(
            status=overall_status,
            services={
                "llamaindex": llamaindex_health,
                "embedding": embedding_health
            },
            timestamp=datetime.utcnow().isoformat()
        )
        
    except Exception as e:
        logger.error(f"RAG health check failed: {e}", exc_info=True)
        return HealthCheckResponse(
            status="unhealthy",
            services={
                "llamaindex": {"status": "error", "error": str(e)},
                "embedding": {"status": "unknown"}
            },
            timestamp=datetime.utcnow().isoformat()
        )

@router.get("/stats")
async def get_rag_statistics(
    llamaindex_service: LlamaIndexService = Depends(get_llamaindex_service)
):
    """
    Get RAG system statistics.
    
    This endpoint provides statistics about the RAG system including
    document counts, embedding statistics, and performance metrics.
    """
    try:
        # Get available statistics from the service
        memory_stats = llamaindex_service.get_memory_stats()
        health_check = await llamaindex_service.health_check()

        # Combine statistics
        stats = {
            "memory": memory_stats,
            "health": health_check,
            "indices_count": len(llamaindex_service.indices),
            "storage_dir": llamaindex_service.storage_dir,
            "embedding_model": llamaindex_service.embedding_model,
            "llm_model": llamaindex_service.llm_model
        }

        return JSONResponse(
            status_code=status.HTTP_200_OK,
            content={
                "status": "success",
                "statistics": stats,
                "timestamp": datetime.utcnow().isoformat()
            }
        )
        
    except Exception as e:
        logger.error(f"Statistics retrieval failed: {e}", exc_info=True)
        raise HTTPException(
            status_code=status.HTTP_500_INTERNAL_SERVER_ERROR,
            detail=f"Statistics retrieval failed: {str(e)}"
        )

# Advanced Search Endpoints for Phase 7 Features

@router.post("/search/mmr", response_model=MMRSearchResponse)
async def mmr_search(
    request: MMRSearchRequest,
    llamaindex_service: LlamaIndexService = Depends(get_llamaindex_service)
):
    """
    Perform MMR (Maximal Marginal Relevance) search for diverse results.
    
    This endpoint implements MMR search to provide diverse, non-redundant results
    by balancing relevance and diversity using the lambda parameter.
    """
    try:
        start_time = datetime.utcnow()
        
        # Call the MMR search method from LlamaIndex service
        results = await llamaindex_service.semantic_search_with_mmr(
            query=request.query,
            top_k=request.top_k,
            diversity_threshold=request.diversity_threshold,
            lambda_param=request.lambda_param,
            document_ids=request.document_ids,
            include_metadata=request.include_metadata
        )
        
        processing_time = (datetime.utcnow() - start_time).total_seconds()
        
        return MMRSearchResponse(
            query=request.query,
            results=results.get('results', []),
            total_results=results.get('total_results', 0),
            diversity_score=results.get('diversity_score', 0.0),
            processing_time=processing_time
        )
        
    except Exception as e:
        logger.error(f"MMR search failed: {e}", exc_info=True)
        raise HTTPException(
            status_code=status.HTTP_500_INTERNAL_SERVER_ERROR,
            detail=f"MMR search failed: {str(e)}"
        )

@router.post("/search/advanced", response_model=AdvancedQueryResponse)
async def advanced_query_search(
    request: AdvancedQueryRequest,
    llamaindex_service: LlamaIndexService = Depends(get_llamaindex_service)
):
    """
    Perform advanced query search with optimization and expansion.
    
    This endpoint provides advanced query processing including query expansion,
    rewriting, and optimization based on query type and search parameters.
    """
    try:
        start_time = datetime.utcnow()
        
        # Convert string enums to proper enum types
        query_type = QueryType(request.query_type.upper())
        search_operator = SearchOperator(request.search_operator.upper())
        
        # Call the advanced query method from LlamaIndex service
        results = await llamaindex_service.advanced_query_with_optimization(
            query=request.query,
            query_type=query_type,
            top_k=request.top_k,
            enable_expansion=request.enable_expansion,
            enable_rewriting=request.enable_rewriting,
            similarity_threshold=request.similarity_threshold,
            document_ids=request.document_ids,
            metadata_filters=request.metadata_filters,
            search_operator=search_operator
        )

        processing_time = (datetime.utcnow() - start_time).total_seconds()

        return AdvancedQueryResponse(
            query=request.query,
            results=results.get('results', []),
            total_results=results.get('total_results', 0),
            processing_time=processing_time,
            query_type=request.query_type,
            optimizations_applied=results.get('optimizations_applied', [])
        )

    except Exception as e:
        logger.error(f"Advanced query search failed: {e}", exc_info=True)
        raise HTTPException(
            status_code=status.HTTP_500_INTERNAL_SERVER_ERROR,
            detail=f"Advanced query search failed: {str(e)}"
        )


@router.get("/job/{job_id}/ai-tracking")
async def get_job_ai_tracking(job_id: str):
    """
    Get detailed AI model tracking information for a job.

    Returns comprehensive metrics on:
    - Which AI models were used (LLAMA, Anthropic, CLIP, OpenAI)
    - Confidence scores and results
    - Token usage and processing time
    - Success/failure rates
    - Per-stage breakdown
    """
    try:
        if job_id not in job_storage:
            raise HTTPException(
                status_code=status.HTTP_404_NOT_FOUND,
                detail=f"Job {job_id} not found"
            )

        job_info = job_storage[job_id]
        ai_tracker = job_info.get("ai_tracker")

        if not ai_tracker:
            return {
                "job_id": job_id,
                "message": "No AI tracking data available for this job",
                "status": job_info.get("status", "unknown")
            }

        # Get comprehensive summary
        summary = ai_tracker.get_job_summary()

        return {
            "job_id": job_id,
            "status": job_info.get("status", "processing"),
            "progress": job_info.get("progress", 0),
            "ai_tracking": summary,
            "metadata": job_info.get("metadata", {})
        }

    except HTTPException:
        raise
    except Exception as e:
        logger.error(f"Failed to get AI tracking for job {job_id}: {e}", exc_info=True)
        raise HTTPException(
            status_code=status.HTTP_500_INTERNAL_SERVER_ERROR,
            detail=f"Failed to get AI tracking: {str(e)}"
        )


@router.get("/job/{job_id}/ai-tracking/stage/{stage}")
async def get_job_ai_tracking_by_stage(job_id: str, stage: str):
    """
    Get AI model tracking information for a specific processing stage.

    Args:
        job_id: Job identifier
        stage: Processing stage (classification, boundary_detection, embedding, etc.)

    Returns:
        Detailed metrics for the specified stage
    """
    try:
        if job_id not in job_storage:
            raise HTTPException(
                status_code=status.HTTP_404_NOT_FOUND,
                detail=f"Job {job_id} not found"
            )

        job_info = job_storage[job_id]
        ai_tracker = job_info.get("ai_tracker")

        if not ai_tracker:
            raise HTTPException(
                status_code=status.HTTP_404_NOT_FOUND,
                detail="No AI tracking data available for this job"
            )

        stage_details = ai_tracker.get_stage_details(stage)

        if not stage_details:
            raise HTTPException(
                status_code=status.HTTP_404_NOT_FOUND,
                detail=f"No tracking data for stage: {stage}"
            )

        return stage_details

    except HTTPException:
        raise
    except Exception as e:
        logger.error(f"Failed to get AI tracking for job {job_id} stage {stage}: {e}", exc_info=True)
        raise HTTPException(
            status_code=status.HTTP_500_INTERNAL_SERVER_ERROR,
            detail=f"Failed to get AI tracking: {str(e)}"
        )


@router.get("/job/{job_id}/ai-tracking/model/{model_name}")
async def get_job_ai_tracking_by_model(job_id: str, model_name: str):
    """
    Get AI model tracking information for a specific AI model.

    Args:
        job_id: Job identifier
        model_name: AI model name (LLAMA, Anthropic, CLIP, OpenAI)

    Returns:
        Statistics for the specified AI model
    """
    try:
        if job_id not in job_storage:
            raise HTTPException(
                status_code=status.HTTP_404_NOT_FOUND,
                detail=f"Job {job_id} not found"
            )

        job_info = job_storage[job_id]
        ai_tracker = job_info.get("ai_tracker")

        if not ai_tracker:
            raise HTTPException(
                status_code=status.HTTP_404_NOT_FOUND,
                detail="No AI tracking data available for this job"
            )

        model_stats = ai_tracker.get_model_stats(model_name)

        if not model_stats:
            raise HTTPException(
                status_code=status.HTTP_404_NOT_FOUND,
                detail=f"No tracking data for model: {model_name}"
            )

        return model_stats

    except HTTPException:
        raise
    except Exception as e:
        logger.error(f"Failed to get AI tracking for job {job_id} model {model_name}: {e}", exc_info=True)
        raise HTTPException(
            status_code=status.HTTP_500_INTERNAL_SERVER_ERROR,
            detail=f"Failed to get AI tracking: {str(e)}"
        )
        
        processing_time = (datetime.utcnow() - start_time).total_seconds()
        
        return AdvancedQueryResponse(
            original_query=request.query,
            optimized_query=results.get('optimized_query', request.query),
            query_type=request.query_type,
            results=results.get('results', []),
            total_results=results.get('total_results', 0),
            expansion_terms=results.get('expansion_terms', []),
            processing_time=processing_time,
            confidence_score=results.get('confidence_score', 0.0)
        )
        
    except ValueError as e:
        logger.error(f"Invalid query parameters: {e}")
        raise HTTPException(
            status_code=status.HTTP_400_BAD_REQUEST,
            detail=f"Invalid query parameters: {str(e)}"
        )
    except Exception as e:
        logger.error(f"Advanced query search failed: {e}", exc_info=True)
        raise HTTPException(
            status_code=status.HTTP_500_INTERNAL_SERVER_ERROR,
            detail=f"Advanced query search failed: {str(e)}"
        )<|MERGE_RESOLUTION|>--- conflicted
+++ resolved
@@ -33,10 +33,7 @@
 from app.services.ai_model_tracker import AIModelTracker
 from app.services.focused_product_extractor import get_focused_product_extractor
 from app.services.product_relationship_service import ProductRelationshipService
-<<<<<<< HEAD
 from app.services.search_prompt_service import SearchPromptService
-=======
->>>>>>> ef122ede
 from app.utils.logging import PDFProcessingLogger
 
 logger = logging.getLogger(__name__)
@@ -180,17 +177,11 @@
     similarity_threshold: Optional[float] = Field(0.6, ge=0.0, le=1.0, description="Similarity threshold")
     document_ids: Optional[List[str]] = Field(None, description="Filter by document IDs")
     include_content: bool = Field(True, description="Include chunk content in results")
-<<<<<<< HEAD
-    workspace_id: str = Field(..., description="Workspace ID for scoped search")
+    workspace_id: str = Field(..., description="Workspace ID for scoped search and related products")
     include_related_products: bool = Field(True, description="Include related products in results")
     related_products_limit: int = Field(3, ge=1, le=10, description="Max related products per result")
     use_search_prompts: bool = Field(True, description="Apply admin-configured search prompts")
     custom_formatting_prompt: Optional[str] = Field(None, description="Custom formatting prompt (overrides default)")
-=======
-    workspace_id: str = Field(..., description="Workspace ID for scoped search and related products")
-    include_related_products: bool = Field(True, description="Include related products in results")
-    related_products_limit: int = Field(3, ge=1, le=10, description="Max related products per result")
->>>>>>> ef122ede
 
 class SearchResponse(BaseModel):
     """Response model for semantic search."""
@@ -3271,7 +3262,6 @@
                 lambda_mult=1.0  # Pure similarity, no diversity
             )
 
-<<<<<<< HEAD
         # Get raw results
         raw_results = results.get('results', [])
 
@@ -3289,69 +3279,18 @@
             )
 
         # Enhance results with related products and images
-        enhanced_results = []
-        for result in processed_results:
-            product_id = result.get('id')
-            if not product_id:
-                enhanced_results.append(result)
-                continue
-
-            # Fetch related images
-            try:
-                images_response = supabase_client.table('product_image_relationships').select(
-                    'id, image_id, relationship_type, relevance_score, document_images(id, image_url, caption)'
-                ).eq('product_id', product_id).order('relevance_score', desc=True).limit(10).execute()
-
-                related_images = []
-                for img_rel in images_response.data or []:
-                    if img_rel.get('document_images'):
-                        related_images.append({
-                            'id': img_rel['document_images']['id'],
-                            'url': img_rel['document_images']['image_url'],
-                            'relationship_type': img_rel['relationship_type'],
-                            'relevance_score': img_rel['relevance_score'],
-                            'caption': img_rel['document_images'].get('caption')
-                        })
-
-                result['related_images'] = related_images
-            except Exception as e:
-                logger.warning(f"Failed to fetch related images for product {product_id}: {e}")
-                result['related_images'] = []
-
-            # Fetch related products if enabled
-            if request.include_related_products:
-                try:
-                    related_products = await product_rel_service.find_related_products(
-                        product_id=product_id,
-                        workspace_id=request.workspace_id,
-                        limit=request.related_products_limit
-                    )
-                    result['related_products'] = related_products
-                except Exception as e:
-                    logger.warning(f"Failed to fetch related products for product {product_id}: {e}")
-                    result['related_products'] = []
-            else:
-                result['related_products'] = []
-
-            enhanced_results.append(result)
-=======
-        # Enhance results with related products and images
         enhanced_results = await _enhance_search_results(
-            results.get('results', []),
+            processed_results,
             request.workspace_id,
             request.include_related_products,
             request.related_products_limit
         )
->>>>>>> ef122ede
 
         processing_time = (datetime.utcnow() - start_time).total_seconds()
 
         return SearchResponse(
             query=request.query,
-<<<<<<< HEAD
             enhanced_query=enhanced_query,
-=======
->>>>>>> ef122ede
             results=enhanced_results,
             total_results=results.get('total_results', 0),
             search_type=strategy,
