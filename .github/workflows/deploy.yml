--- conflicted
+++ resolved
@@ -36,54 +36,52 @@
 
           cd "$APP_DIR"
 
-<<<<<<< HEAD
           # Pull latest changes
           echo "📥 Pulling latest changes..."
           git fetch origin
           git reset --hard origin/${{ github.ref_name || 'main' }}
 
           # Make scripts executable
-          chmod +x scripts/deploy.sh
+          chmod +x scripts/deploy.sh scripts/migrate-to-docker.sh
 
-          # Stop any legacy services if they exist
+          # Check for legacy service and handle migration
           if systemctl list-units --full -all | grep -Fq "mivaa-pdf-extractor.service"; then
-            echo "🛑 Stopping legacy service..."
-            systemctl stop mivaa-pdf-extractor || true
-            systemctl disable mivaa-pdf-extractor || true
+            echo "🔄 Legacy service detected - running migration..."
+            ./scripts/migrate-to-docker.sh
+          else
+            echo "🐳 No legacy service - proceeding with Docker deployment..."
+
+            # Ensure Docker is running
+            if ! systemctl is-active --quiet docker; then
+              echo "🔄 Starting Docker service..."
+              systemctl start docker
+            fi
+
+            # Pull latest code changes
+            echo "📥 Pulling latest changes..."
+            git pull origin ${{ github.ref_name || 'main' }}
+
+            # Pull latest Docker images
+            echo "🐳 Pulling latest Docker images..."
+            docker-compose pull
+
+            # Start/restart containers
+            echo "🔄 Starting containers..."
+            docker-compose up -d
+
+            # Wait for containers to be ready
+            echo "⏳ Waiting for containers to be ready..."
+            sleep 15
+
+            # Check container status
+            if docker-compose ps | grep -q "Exit"; then
+              echo "::error::Some containers failed to start"
+              docker-compose ps
+              exit 1
+            fi
+
+            echo "✅ Docker deployment completed"
           fi
-
-          # Ensure Docker is running
-          if ! systemctl is-active --quiet docker; then
-            echo "🔄 Starting Docker service..."
-            systemctl start docker
-          fi
-
-          # Set environment variables for docker-compose
-          export GITHUB_REPOSITORY="${{ github.repository }}"
-          export IMAGE_TAG="${{ github.ref_name }}-${{ github.sha }}"
-
-          echo "🐳 Pulling Docker image: ghcr.io/\$GITHUB_REPOSITORY/mivaa-pdf-extractor:\$IMAGE_TAG"
-
-          # Pull latest Docker images
-          docker-compose pull
-
-          # Start/restart containers
-          echo "🔄 Starting containers..."
-          docker-compose up -d
-
-          # Wait for containers to be ready
-          echo "⏳ Waiting for containers to be ready..."
-          sleep 15
-
-          # Check container status
-          if docker-compose ps | grep -q "Exit"; then
-            echo "::error::Some containers failed to start"
-            docker-compose ps
-            docker-compose logs --tail=50
-            exit 1
-          fi
-
-          echo "✅ Docker deployment completed"
 
           # nginx management (if enabled)
           if [ "${{ steps.deploy-params.outputs.nginx }}" != "--no-nginx" ]; then
@@ -118,49 +116,76 @@
           SERVER_HOST="${{ steps.deploy-params.outputs.server }}"
 
           echo "🔍 Verifying deployment..."
-=======
-          # Pull latest changes for the branch
-          git fetch origin "$DEPLOY_BRANCH"
-          git reset --hard origin/"$DEPLOY_BRANCH"
 
-          # --- Initialize pyenv ---
-          export PATH="$HOME/.pyenv/bin:$PATH"
-          eval "$(pyenv init --path)"
-          eval "$(pyenv init -)"
-          eval "$(pyenv virtualenv-init -)"
+          # Wait a moment for services to stabilize
+          sleep 10
 
-          # Use pyenv Python
-          PYTHON=python3.9
+          # Test application health with retries
+          echo "🏥 Testing application health..."
+          for i in {1..6}; do
+            if curl -f -s http://$SERVER_HOST:8000/health > /dev/null; then
+              echo "✅ Application health check passed (attempt $i)"
+              echo "::notice::Application is healthy and responding"
+              break
+            elif [ $i -eq 6 ]; then
+              echo "::error::Application health check failed after 6 attempts"
 
-          # --- Create virtual environment ---
-          if [ ! -d ".venv" ] || [ ! -f ".venv/pyvenv.cfg" ]; then
-            rm -rf .venv
-            $PYTHON -m venv .venv
+              # Get container status for debugging
+              ssh -o StrictHostKeyChecking=no root@$SERVER_HOST << 'EOF'
+              cd /opt/mivaa-pdf-extractor
+              echo "Container status:"
+              docker-compose ps
+              echo "Recent logs:"
+              docker-compose logs --tail=20
+              EOF
+              exit 1
+            else
+              echo "⏳ Health check attempt $i failed, retrying in 10s..."
+              sleep 10
+            fi
+          done
+
+          # Test API documentation
+          if curl -f -s http://$SERVER_HOST:8000/docs > /dev/null; then
+            echo "✅ API documentation is accessible"
+            echo "::notice::API docs available at http://$SERVER_HOST:8000/docs"
+          else
+            echo "::warning::API documentation test failed"
           fi
 
-          # Activate venv
-          source .venv/bin/activate
->>>>>>> eecfb3b5
+          # Test nginx (if enabled)
+          if [ "${{ steps.deploy-params.outputs.nginx }}" != "--no-nginx" ]; then
+            if curl -f -s http://$SERVER_HOST > /dev/null; then
+              echo "✅ nginx is serving requests"
+              echo "::notice::nginx is healthy and serving requests"
+            else
+              echo "::warning::nginx is not serving requests properly"
+              # Don't fail deployment for nginx issues, just warn
+            fi
+          fi
 
-          # --- Ensure pip and uv are installed ---
-          python -m ensurepip --upgrade
-          pip install --upgrade pip
-          pip install uv
+      # 7. Generate deployment report
+      - name: Generate deployment report
+        if: always()
+        run: |
+          SERVER_HOST="${{ steps.deploy-params.outputs.server }}"
 
-          # --- Generate uv.lock dynamically ---
-          uv pip compile -o uv.lock requirements.txt requirements-torch.txt
+          echo "## 📊 Deployment Report" >> $GITHUB_STEP_SUMMARY
+          echo "**Server:** $SERVER_HOST" >> $GITHUB_STEP_SUMMARY
+          echo "**Mode:** ${{ steps.deploy-params.outputs.mode }}" >> $GITHUB_STEP_SUMMARY
+          echo "**Branch:** ${{ github.ref_name || 'main' }}" >> $GITHUB_STEP_SUMMARY
+          echo "**Timestamp:** $(date)" >> $GITHUB_STEP_SUMMARY
+          echo "" >> $GITHUB_STEP_SUMMARY
 
-          # --- Sync dependencies ---
-          uv pip sync uv.lock
-
-          # --- Verify installations ---
-          python -c "import fastapi; print('FastAPI OK')"
-          python -c "import pymupdf; print('PyMuPDF OK')"
-          python -c "import pymupdf4llm; print('pymupdf4llm OK')"
-
-          # Restart the FastAPI service
-          sudo systemctl restart mivaa-pdf-extractor
-
-          # Check service status
-          sudo systemctl status mivaa-pdf-extractor --no-pager
-          EOF+          if [ "${{ job.status }}" = "success" ]; then
+            echo "✅ **Status:** Deployment completed successfully" >> $GITHUB_STEP_SUMMARY
+            echo "" >> $GITHUB_STEP_SUMMARY
+            echo "### 🔗 Quick Links" >> $GITHUB_STEP_SUMMARY
+            echo "- [Application Health](http://$SERVER_HOST:8000/health)" >> $GITHUB_STEP_SUMMARY
+            echo "- [API Documentation](http://$SERVER_HOST:8000/docs)" >> $GITHUB_STEP_SUMMARY
+            echo "- [Application](http://$SERVER_HOST)" >> $GITHUB_STEP_SUMMARY
+          else
+            echo "❌ **Status:** Deployment failed" >> $GITHUB_STEP_SUMMARY
+            echo "" >> $GITHUB_STEP_SUMMARY
+            echo "Please check the logs above for error details." >> $GITHUB_STEP_SUMMARY
+          fi