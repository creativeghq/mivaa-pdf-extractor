--- conflicted
+++ resolved
@@ -1,148 +1,314 @@
-# LEGACY FILE - DEPRECATED
-# This file has been replaced by app/main.py
-#
-# The new comprehensive API is located in app/main.py with 37+ endpoints
-# This file is kept for reference only and should not be used
-#
-# To run the new API:
-# uvicorn app.main:app --host 0.0.0.0 --port 8000
-#
-# For Docker:
-# CMD ["uvicorn", "app.main:app", "--host", "0.0.0.0", "--port", "8000"]
-
-# COMMENTED OUT TO PREVENT ACCIDENTAL USE
-"""
-from fastapi import FastAPI, UploadFile
-from extractor import extract_pdf_to_markdown, extract_pdf_tables, extract_json_and_images
-from pathlib import Path
-from tempfile import NamedTemporaryFile
-import shutil
-import os, datetime, io, zipfile
-from fastapi.responses import StreamingResponse
-
-app = FastAPI()
-
-# LEGACY ENDPOINTS - COMMENTED OUT
-# These endpoints have been moved to app/api/pdf_routes.py with enhanced functionality
-"""
-@app.post("/extract/markdown")
-def extract_markdown(file: UploadFile, page_number:int=None):
-
-    return extract_pdf_to_markdown(save_upload_file_tmp((file)),page_number)
-
-@app.post("/extract/tables")
-def extract_table(file: UploadFile, page_number:int=None):
-
-    out_dir= create_output_dir()
-    file_name, file_extension = os.path.splitext(file.filename)
-    extract_pdf_tables(save_upload_file_tmp((file)),page_number,out_dir)
-    zip_stream = create_zip_stream(out_dir)
-
-    return StreamingResponse(zip_stream, media_type="application/octet-stream", headers={"Content-Disposition": "attachment;  filename="+file_name+"_csv"+".zip"})
-
-@app.post("/extract/images")
-def extract_images(file: UploadFile, page_number:int=None, include_functional_metadata:bool=False, extract_mode:str="comprehensive"):
-    """
-    Extract images and JSON metadata from PDFs, optionally including functional metadata.
-    
-    Args:
-        file: PDF file upload
-        page_number: Specific page to extract (optional, extracts all pages if None)
-        include_functional_metadata: Whether to include functional metadata extraction
-        extract_mode: Functional metadata extraction mode - "comprehensive", "safety", etc.
-    """
-    
-    out_dir= create_output_dir()
-    file_name, file_extension = os.path.splitext(file.filename)
-    
-    # Extract standard images and JSON
-    extract_json_and_images(save_upload_file_tmp((file)),out_dir,page_number)
-    
-    # Optionally add functional metadata
-    if include_functional_metadata:
-        try:
-            from extractor import extract_functional_metadata as extract_func
-            file_path = save_upload_file_tmp(file)
-            functional_metadata = extract_func(file_path, page_number, extract_mode)
-
-# Add a simple docs redirect
-@app.get("/docs")
-def docs_redirect():
-    """Redirect to comprehensive API docs"""
-    return {
-        "message": "This is the legacy API. For comprehensive documentation:",
-        "comprehensive_docs": "Please use the comprehensive API at app/main.py",
-        "endpoints": "37+ endpoints available in the new API",
-        "features": [
-            "JWT authentication",
-            "Performance monitoring",
-            "RAG system integration",
-            "Vector search capabilities",
-            "Multi-modal processing"
-        ],
-        "migration_guide": "Contact support for migration assistance"
-    }
-
-<<<<<<< HEAD
-# Simple startup message
-if __name__ == "__main__":
-    import uvicorn
-    print("⚠️  WARNING: This is the legacy API endpoint")
-    print("🚀 For the comprehensive API with 37+ endpoints, use: uvicorn app.main:app")
-    print("📚 Visit /docs for API documentation")
-    uvicorn.run(app, host="0.0.0.0", port=8000)
-=======
-def _get_property_display_priority(category_key, prop_name):
-    """Determine display priority for properties in frontend."""
-    
-    # High priority properties for each category (shown as highlights)
-    high_priority_props = {
-        "slip_safety": ["slip_resistance", "pendulum_test_value"],
-        "surface_gloss": ["gloss_level", "light_reflectance_value"],
-        "mechanical": ["breaking_strength", "abrasion_resistance"],
-        "thermal": ["thermal_conductivity", "fire_resistance"],
-        "water_moisture": ["water_absorption", "freeze_thaw_resistance"],
-        "chemical_hygiene": ["chemical_resistance", "stain_resistance"],
-        "acoustic_electrical": ["sound_absorption", "electrical_resistance"],
-        "environmental": ["recycled_content", "environmental_certifications"],
-        "dimensional_aesthetic": ["dimensions", "surface_finish"]
-    }
-    
-    if prop_name in high_priority_props.get(category_key, []):
-        return "high"
-    return "medium"
-
-def _generate_application_suggestions(functional_properties):
-    """Generate application suggestions based on extracted properties."""
-    suggestions = []
-    
-    # Simple rule-based suggestions
-    if "slip_safety" in functional_properties:
-        if functional_properties["slip_safety"].get("highlights"):
-            suggestions.append("High-traffic commercial flooring")
-    
-    if "water_moisture" in functional_properties:
-        if functional_properties["water_moisture"].get("highlights"):
-            suggestions.append("Bathroom/wet area applications")
-    
-    if "thermal" in functional_properties:
-        if functional_properties["thermal"].get("highlights"):
-            suggestions.append("High-temperature environments")
-    
-    if "environmental" in functional_properties:
-        if functional_properties["environmental"].get("highlights"):
-            suggestions.append("Green building projects")
-    
-    return suggestions[:3]  # Limit to top 3 suggestions
-
-def create_zip_stream(output_dir):
-
-    zip_stream = io.BytesIO()
-    with zipfile.ZipFile(zip_stream, "w") as zf:
-        for root, _, files in os.walk(output_dir):
-            for file in files:
-                file_path = os.path.join(root, file)
-                zf.write(file_path, os.path.relpath(file_path, output_dir))
-    zip_stream.seek(0)
-    return zip_stream
->>>>>>> f63f3c39
+# LEGACY FILE - DEPRECATED
+# This file has been replaced by app/main.py
+#
+# The new comprehensive API is located in app/main.py with 37+ endpoints
+# This file is kept for reference only and should not be used
+#
+# To run the new API:
+# uvicorn app.main:app --host 0.0.0.0 --port 8000
+#
+# For Docker:
+# CMD ["uvicorn", "app.main:app", "--host", "0.0.0.0", "--port", "8000"]
+
+# COMMENTED OUT TO PREVENT ACCIDENTAL USE
+"""
+from fastapi import FastAPI, UploadFile
+from extractor import extract_pdf_to_markdown, extract_pdf_tables, extract_json_and_images
+from pathlib import Path
+from tempfile import NamedTemporaryFile
+import shutil
+import os, datetime, io, zipfile
+from fastapi.responses import StreamingResponse
+
+app = FastAPI()
+
+# LEGACY ENDPOINTS - COMMENTED OUT
+# These endpoints have been moved to app/api/pdf_routes.py with enhanced functionality
+"""
+@app.post("/extract/markdown")
+def extract_markdown(file: UploadFile, page_number:int=None):
+
+    return extract_pdf_to_markdown(save_upload_file_tmp((file)),page_number)
+
+@app.post("/extract/tables")
+def extract_table(file: UploadFile, page_number:int=None):
+
+    out_dir= create_output_dir()
+    file_name, file_extension = os.path.splitext(file.filename)
+    extract_pdf_tables(save_upload_file_tmp((file)),page_number,out_dir)
+    zip_stream = create_zip_stream(out_dir)
+
+    return StreamingResponse(zip_stream, media_type="application/octet-stream", headers={"Content-Disposition": "attachment;  filename="+file_name+"_csv"+".zip"})
+
+@app.post("/extract/images")
+def extract_images(file: UploadFile, page_number:int=None, include_functional_metadata:bool=False, extract_mode:str="comprehensive"):
+    """
+    Extract images and JSON metadata from PDFs, optionally including functional metadata.
+    
+    Args:
+        file: PDF file upload
+        page_number: Specific page to extract (optional, extracts all pages if None)
+        include_functional_metadata: Whether to include functional metadata extraction
+        extract_mode: Functional metadata extraction mode - "comprehensive", "safety", etc.
+    """
+    
+    out_dir= create_output_dir()
+    file_name, file_extension = os.path.splitext(file.filename)
+    
+    # Extract standard images and JSON
+    extract_json_and_images(save_upload_file_tmp((file)),out_dir,page_number)
+    
+    # Optionally add functional metadata
+    if include_functional_metadata:
+        try:
+            from extractor import extract_functional_metadata as extract_func
+            file_path = save_upload_file_tmp(file)
+            functional_metadata = extract_func(file_path, page_number, extract_mode)
+            
+            # Save functional metadata as additional JSON file
+            import json
+            metadata_file = os.path.join(out_dir, 'functional_metadata.json')
+            with open(metadata_file, 'w', encoding='utf-8') as f:
+                json.dump({
+                    "functional_metadata": functional_metadata,
+                    "processing_info": {
+                        "filename": file.filename,
+                        "page_number": page_number,
+                        "extract_mode": extract_mode
+                    }
+                }, f, indent=2)
+            
+            # Clean up temp file
+            if file_path.exists():
+                file_path.unlink()
+                
+        except Exception as e:
+            # Create error file instead
+            error_file = os.path.join(out_dir, 'functional_metadata_error.json')
+            with open(error_file, 'w', encoding='utf-8') as f:
+                json.dump({
+                    "error": str(e),
+                    "processing_info": {
+                        "filename": file.filename,
+                        "page_number": page_number,
+                        "extract_mode": extract_mode
+                    }
+                }, f, indent=2)
+    
+    zip_stream = create_zip_stream(out_dir)
+    return StreamingResponse(zip_stream, media_type="application/octet-stream", headers={"Content-Disposition": "attachment; filename="+file_name+".zip"})
+
+def save_upload_file_tmp(upload_file: UploadFile) -> Path:
+    try:
+        suffix = Path(upload_file.filename).suffix
+        with NamedTemporaryFile(delete=False,prefix=upload_file.filename, suffix=suffix) as tmp:
+            shutil.copyfileobj(upload_file.file, tmp)
+            tmp_path = Path(tmp.name)
+    finally:
+        upload_file.file.close()
+    return tmp_path
+
+def create_output_dir():
+    output_dir = os.path.join('output', datetime.datetime.now().strftime('%Y-%m-%d_%H-%M-%S'))
+    os.makedirs(output_dir)
+    return output_dir
+
+def _structure_metadata_for_frontend(functional_metadata, filename, page_number, extract_mode):
+    """
+    Structure functional metadata for optimal frontend Knowledge Base display.
+    
+    Args:
+        functional_metadata: Raw extraction results from extract_functional_metadata()
+        filename: PDF filename
+        page_number: Extracted page number
+        extract_mode: Extraction mode used
+        
+    Returns:
+        dict: Structured metadata optimized for frontend consumption
+    """
+    
+    # Category display mapping for frontend
+    category_display_names = {
+        "slip_safety": "🦶 Slip/Safety Ratings",
+        "surface_gloss": "✨ Surface Gloss & Reflectivity",
+        "mechanical": "🔧 Mechanical Properties",
+        "thermal": "🌡️ Thermal Properties",
+        "water_moisture": "💧 Water/Moisture Resistance",
+        "chemical_hygiene": "🧪 Chemical/Hygiene Resistance",
+        "acoustic_electrical": "⚡ Acoustic/Electrical Properties",
+        "environmental": "🌱 Environmental/Sustainability",
+        "dimensional_aesthetic": "📐 Dimensional/Aesthetic"
+    }
+    
+    # Structure metadata for Knowledge Base display
+    structured_output = {
+        "document_info": {
+            "filename": filename,
+            "page_number": page_number,
+            "extract_mode": extract_mode,
+            "processing_timestamp": functional_metadata.get("processing_timestamp"),
+            "total_categories_found": len([cat for cat in functional_metadata.get("categories", {}).values()
+                                         if cat.get("properties")])
+        },
+        "functional_properties": {},
+        "summary": {
+            "extraction_confidence": functional_metadata.get("extraction_confidence", "low"),
+            "categories_with_data": [],
+            "key_properties_found": [],
+            "suggested_applications": []
+        }
+    }
+    
+    # Process each category for frontend display
+    for category_key, category_data in functional_metadata.get("categories", {}).items():
+        if not category_data.get("properties"):
+            continue
+            
+        display_name = category_display_names.get(category_key, category_key.replace("_", " ").title())
+        
+        # Structure category data for frontend cards/panels
+        structured_category = {
+            "display_name": display_name,
+            "category_key": category_key,
+            "extraction_confidence": category_data.get("extraction_confidence", "low"),
+            "properties_count": len(category_data.get("properties", {})),
+            "properties": {},
+            "highlights": [],  # Key properties for quick display
+            "technical_details": []  # Detailed properties for expanded view
+        }
+        
+        # Process properties with frontend-friendly formatting
+        for prop_name, prop_values in category_data.get("properties", {}).items():
+            if not prop_values:
+                continue
+                
+            # Format property for display
+            formatted_prop = {
+                "name": prop_name.replace("_", " ").title(),
+                "key": prop_name,
+                "values": prop_values,
+                "primary_value": prop_values[0] if prop_values else None,
+                "unit_detected": _extract_unit_from_value(prop_values[0] if prop_values else ""),
+                "display_priority": _get_property_display_priority(category_key, prop_name)
+            }
+            
+            structured_category["properties"][prop_name] = formatted_prop
+            
+            # Add to highlights if high priority
+            if formatted_prop["display_priority"] == "high":
+                structured_category["highlights"].append({
+                    "name": formatted_prop["name"],
+                    "value": formatted_prop["primary_value"],
+                    "key": prop_name
+                })
+            else:
+                structured_category["technical_details"].append({
+                    "name": formatted_prop["name"],
+                    "value": formatted_prop["primary_value"],
+                    "key": prop_name
+                })
+        
+        structured_output["functional_properties"][category_key] = structured_category
+        structured_output["summary"]["categories_with_data"].append(display_name)
+        
+        # Add key properties to summary
+        for highlight in structured_category["highlights"][:2]:  # Top 2 per category
+            structured_output["summary"]["key_properties_found"].append(
+                f"{highlight['name']}: {highlight['value']}"
+            )
+    
+    # Generate suggested applications based on found properties
+    structured_output["summary"]["suggested_applications"] = _generate_application_suggestions(
+        structured_output["functional_properties"]
+    )
+    
+    return structured_output
+
+def _extract_unit_from_value(value_str):
+    """Extract unit from a property value string."""
+    if not value_str:
+        return ""
+    
+    import re
+    # Common unit patterns
+    unit_patterns = [
+        r'(\d+\.?\d*)\s*([A-Za-z/°²³µ·]+)',  # Numbers with units
+        r'(Class\s*[A-Z\d]+)',  # Class ratings
+        r'(IP\d+)',  # IP ratings
+    ]
+    
+    for pattern in unit_patterns:
+        match = re.search(pattern, str(value_str))
+        if match:
+            return match.group(2) if len(match.groups()) > 1 else ""
+    return ""
+
+def _get_property_display_priority(category_key, prop_name):
+    """Determine display priority for properties in frontend."""
+    
+    # High priority properties for each category (shown as highlights)
+    high_priority_props = {
+        "slip_safety": ["slip_resistance", "pendulum_test_value"],
+        "surface_gloss": ["gloss_level", "light_reflectance_value"],
+        "mechanical": ["breaking_strength", "abrasion_resistance"],
+        "thermal": ["thermal_conductivity", "fire_resistance"],
+        "water_moisture": ["water_absorption", "freeze_thaw_resistance"],
+        "chemical_hygiene": ["chemical_resistance", "stain_resistance"],
+        "acoustic_electrical": ["sound_absorption", "electrical_resistance"],
+        "environmental": ["recycled_content", "environmental_certifications"],
+        "dimensional_aesthetic": ["dimensions", "surface_finish"]
+    }
+    
+    if prop_name in high_priority_props.get(category_key, []):
+        return "high"
+    return "medium"
+
+def _generate_application_suggestions(functional_properties):
+    """Generate application suggestions based on extracted properties."""
+    suggestions = []
+    
+    # Simple rule-based suggestions
+    if "slip_safety" in functional_properties:
+        if functional_properties["slip_safety"].get("highlights"):
+            suggestions.append("High-traffic commercial flooring")
+    
+    if "water_moisture" in functional_properties:
+        if functional_properties["water_moisture"].get("highlights"):
+            suggestions.append("Bathroom/wet area applications")
+    
+    if "thermal" in functional_properties:
+        if functional_properties["thermal"].get("highlights"):
+            suggestions.append("High-temperature environments")
+    
+    if "environmental" in functional_properties:
+        if functional_properties["environmental"].get("highlights"):
+            suggestions.append("Green building projects")
+    
+    return suggestions[:3]  # Limit to top 3 suggestions
+
+def create_zip_stream(output_dir):
+
+    zip_stream = io.BytesIO()
+    with zipfile.ZipFile(zip_stream, "w") as zf:
+        for root, _, files in os.walk(output_dir):
+            for file in files:
+                file_path = os.path.join(root, file)
+                zf.write(file_path, os.path.relpath(file_path, output_dir))
+    zip_stream.seek(0)
+    return zip_stream
+"""
+
+# END OF LEGACY FILE
+#
+# ⚠️  THIS FILE IS DEPRECATED ⚠️
+#
+# Use the new comprehensive API in app/main.py instead:
+# - 37+ endpoints with full functionality
+# - JWT authentication
+# - Performance monitoring
+# - RAG system integration
+# - Vector search capabilities
+# - Multi-modal processing
+#
+# To start the new API:
+# uvicorn app.main:app --host 0.0.0.0 --port 8000